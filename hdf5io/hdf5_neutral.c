--- conflicted
+++ resolved
@@ -97,43 +97,12 @@
     if( hdf5_read_double(NPATH "zmax", &(offload_data->z_max),
                          f, qid, __FILE__, __LINE__) ) {return 1;}
 
-    // Convert to radians
+    /* Convert to radians */
     offload_data->phi_max = math_deg2rad(offload_data->phi_max);
     offload_data->phi_min = math_deg2rad(offload_data->phi_min);
 
-<<<<<<< HEAD
-    *offload_array = (real*) malloc(offload_data->n_r * offload_data->n_phi
-                                    * offload_data->n_z * sizeof(real));
-
-    /* Read the neutral density */
-    if( hdf5_read_double(NPATH "density", *offload_array,
-                         f, qid, __FILE__, __LINE__) ) {return 1;}
-    return 0;
-}
-
-/**
- * @brief Load neutral data from HDF5 file and prepare parameters
- *
- * This function reads the stellarator neutral data from file f, fills the
- * offload struct with parameters and allocates and fills the offload array.
- *
- * @param f hdf5 file identifier
- * @param offload_data pointer to offload data struct
- * @param offload_array pointer to pointer to offload array
- * @param qid QID of the data that is to be read
- *
- * @return zero on success
- */
-int hdf5_neutral_read_ST(hid_t f, N0_ST_offload_data* offload_data,
-                         real** offload_array, char* qid) {
-    #undef NPATH
-    #define NPATH "/neutral/N0_ST-XXXXXXXXXX/"
-
-    if( hdf5_read_int(NPATH "toroidalPeriods", &(offload_data->periods),
-=======
     /* Read n_species, anum, znum and distribution type */
     if( hdf5_read_int(NPATH "n_species", &(offload_data->n_species),
->>>>>>> e10ac955
                       f, qid, __FILE__, __LINE__) ) {return 1;}
     if( hdf5_read_int(NPATH "anum", offload_data->anum,
                       f, qid, __FILE__, __LINE__) ) {return 1;}
@@ -148,16 +117,16 @@
     *offload_array = (real*) malloc(offload_data->n_species
                                     * (N0_size + T0_size)
                                     * sizeof(real));
+
     /* Pointers to beginning of different data series to make code more
      * readable */
     real* n0 = &(*offload_array)[0];
     real* t0 = &(*offload_array)[offload_data->n_species * N0_size];
 
-    /* Read the neutral density */
-    if( hdf5_read_double(NPATH "n0", n0,
+    /* Read the neutral density and temperature */
+    if( hdf5_read_double(NPATH "density", n0,
                          f, qid, __FILE__, __LINE__) ) {return 1;}
-    /* Read the neutral temperature */
-    if( hdf5_read_double(NPATH "t0", t0,
+    if( hdf5_read_double(NPATH "temperature", t0,
                          f, qid, __FILE__, __LINE__) ) {return 1;}
 
     for(int i = 0; i < offload_data->n_species * T0_size; i++) {
