"""
Test guiding center transformation.

This file initializes, runs, and plots test case for checking that ASCOT5
performs firstorder guiding center correctly. Since there is no analytical
way to verify this, except for comparing to the very same formulas that ASCOT5
implements, instead we:

1. Initialize a guiding center marker and trace it in GC mode ITER-like
   axisymmetric analytic (B_GS) field without collisions.
2. Trace the very same guiding center with FO mode, so that we get to perform
   guiding center to particle transformation.
3. Repeat step 2. but this time perform particle to guiding center at each time-
   step, and record the guiding center coordinates while continuing the FO
   simulation. This way we can compare the "actual" guiding center trajectory
   to the one computed with GC mode.

Ideally, the actual guiding center trajectory should be close to the GC
trajectory and the former should have almost eliminated the gyroangle
dependency. Do note that the guiding center transformation is not an exact but
done to the first order. Also note that because magnetic moment is not an exact
invariant, the actual guiding center and GC trajectories never match completely.
Test particle is a energetic electron so this test verifies that the
transformation is valid also in the relativstic regime.

This test also shows the difference in first and zeroth order velocity space*
transformation. This is done by taking the calculated orbit from step 2. and
using that to launch additional GC simulations. These simulations are launched
within the first gyroperiod, so ideally the resulting GC trajectories should
be identical.

To init, run and check this test, call this script without any arguments. To
do only one of the above, call this script with an argument "init", "run", or
"check".

*Zeroth order spatial transformation is trivial as then guiding center and
particle coordinates would be identical. Therefore that is not examined here.

File: test_gctransform.py
"""
import sys

import numpy                   as np
import scipy.constants         as constants
import matplotlib.pyplot       as plt
import matplotlib.lines        as mlines

import a5py.ascot5io.ascot5    as ascot5
import a5py.ascot5io.orbits    as orbits
import a5py.ascot5io.options   as options
import a5py.ascot5io.B_GS      as B_GS
import a5py.ascot5io.E_TC      as E_TC
import a5py.ascot5io.plasma_1D as P_1D
import a5py.ascot5io.wall_2D   as W_2D
import a5py.ascot5io.N0_3D     as N0_3D
import a5py.ascot5io.mrk_gc    as mrk
import a5py.ascot5io.mrk_prt   as prt
import a5py.ascot5io.boozer    as boozer
import a5py.ascot5io.mhd       as mhd

from a5py.preprocessing.analyticequilibrium import psi0 as psifun

sys.path.insert(0, '../')
sys.path.insert(0, '.')
import opt
import test_ascot

e       = constants.elementary_charge
m_a_AMU = constants.physical_constants["alpha particle mass in u"][0]
m_a     = constants.physical_constants["alpha particle mass"][0]
c       = constants.physical_constants["speed of light in vacuum"][0]

psi_mult  = 200
R0        = 6.2
z0        = 0
Bphi0     = 5.3

# ITER-like equilibrium
psi_coeff = np.array([ 8.629e-02,  3.279e-01,  5.268e-01, -2.366e-01,
                       3.825e-01, -3.573e-01, -1.484e-02,  1.506e-01,
                       7.428e-01, -4.447e-01, -1.084e-01,  1.281e-02, -0.155])

nrep = 10

def init():
    """
    Initialize tests

    This function initializes four test cases:
    - GCTRANSFORM_GC initializes a guiding center marker and simulates it in GC
      mode.
    - GCTRANSFORM_GO initializes a guiding center marker and simulates it in FO
      mode.
    - GCTRANSFORM_GO2GC is same as GO but guiding center transformation is done
      at each
      time-step to get the actual guiding center trajectory.
    - GCTRANSFORM_FIRST initializes particle markers from the orbit calculated
      in GCTRANSFORM_GO. Markers are initialized at different time but all are
      launched within the first gyroperiod. Markers are simulated in GC mode
      with the initial guiding center transformation done to first order.
    - GCTRANSFORM_ZEROTH is same as GCTRANSFORM_FIRST but the guiding center
      transformation is only done to zeroth order in velocity space.

    Input fields contain the test case name (to which the input corresponds to)
    as a description.
    """

    #**************************************************************************#
    #*                     Generate options for GC runs                        #
    #*                                                                         #
    #**************************************************************************#
    odict = opt.generateopt()
    test_ascot.clean_opt(odict)

    odict["SIM_MODE"]                  = 2
    odict["FIXEDSTEP_USE_USERDEFINED"] = 1
    odict["FIXEDSTEP_USERDEFINED"]     = 1e-10
    odict["ENDCOND_SIMTIMELIM"]        = 1
    odict["ENDCOND_MAX_SIM_TIME"]      = 1.5e-5
    odict["ENABLE_ORBIT_FOLLOWING"]    = 1
    odict["ENABLE_ORBITWRITE"]         = 1
    odict["ORBITWRITE_MODE"]           = 1
    odict["ORBITWRITE_INTERVAL"]       = 2e-10
    odict["ORBITWRITE_MAXPOINTS"]      = 75002

    opt.settypes(odict)
    options.write_hdf5(test_ascot.testfn, odict, desc="GCTRANSFORM_GC")
    options.write_hdf5(test_ascot.testfn, odict, desc="GCTRANSFORM_FIRST")
    odict["DISABLE_FIRSTORDER_GCTRANS"] = 1
    opt.settypes(odict)
    options.write_hdf5(test_ascot.testfn, odict, desc="GCTRANSFORM_ZEROTH")

    #**************************************************************************#
    #*                     Generate options for GO                             #
    #*                                                                         #
    #**************************************************************************#
    odict = opt.generateopt()
    test_ascot.clean_opt(odict)

    odict["SIM_MODE"]                  = 1
    odict["FIXEDSTEP_USE_USERDEFINED"] = 1
    odict["FIXEDSTEP_USERDEFINED"]     = 1e-10
    odict["ENDCOND_SIMTIMELIM"]        = 1
    odict["ENDCOND_MAX_SIM_TIME"]      = 1.5e-5
    odict["ENABLE_ORBIT_FOLLOWING"]    = 1
    odict["ENABLE_ORBITWRITE"]         = 1
    odict["ORBITWRITE_MODE"]           = 1
    odict["ORBITWRITE_INTERVAL"]       = 2e-10
    odict["ORBITWRITE_MAXPOINTS"]      = 75002

    opt.settypes(odict)
    options.write_hdf5(test_ascot.testfn, odict, desc="GCTRANSFORM_GO")

    #**************************************************************************#
    #*                     Generate options for GO2GC                          #
    #*                                                                         #
    #**************************************************************************#
    odict = opt.generateopt()
    test_ascot.clean_opt(odict)

    odict["SIM_MODE"]                  = 1
    odict["RECORD_GO_AS_GC"]           = 1
    odict["FIXEDSTEP_USE_USERDEFINED"] = 1
    odict["FIXEDSTEP_USERDEFINED"]     = 1e-10
    odict["ENDCOND_SIMTIMELIM"]        = 1
    odict["ENDCOND_MAX_SIM_TIME"]      = 1.5e-5
    odict["ENABLE_ORBIT_FOLLOWING"]    = 1
    odict["ENABLE_ORBITWRITE"]         = 1
    odict["ORBITWRITE_MODE"]           = 1
    odict["ORBITWRITE_INTERVAL"]       = 2e-10
    odict["ORBITWRITE_MAXPOINTS"]      = 75002

    opt.settypes(odict)
    options.write_hdf5(test_ascot.testfn, odict, desc="GCTRANSFORM_GO2GC")

    #**************************************************************************#
    #*                 Marker input consisting of an alpha particle            #
    #*                                                                         #
    #**************************************************************************#
    Nmrk   = 1
    ids    = 1
    weight = 1
    pitch  = 0.4
    mass   = m_a_AMU
    charge = 2
    time   = 0
    R      = 7.6
    phi    = 90
    z      = 0
    theta  = 2
    energy = 10e6
    mrk.write_hdf5(test_ascot.testfn, Nmrk, ids, mass, charge,
                   R, phi, z, energy, pitch, theta,
                   weight, time, desc="GCTRANSFORM_GC")
    mrk.write_hdf5(test_ascot.testfn, Nmrk, ids, mass, charge,
                   R, phi, z, energy, pitch, theta,
                   weight, time, desc="GCTRANSFORM_GO")
    mrk.write_hdf5(test_ascot.testfn, Nmrk, ids, mass, charge,
                   R, phi, z, energy, pitch, theta,
                   weight, time, desc="GCTRANSFORM_GO2GC")

    #**************************************************************************#
    #*                     Construct ITER-like magnetic field                  #
    #*                                                                         #
    #**************************************************************************#
    Rmin = 4; Rmax = 8.5; nR = 120; zmin = -4; zmax = 4; nz = 200;
    B_GS.write_hdf5_B_2D(test_ascot.testfn, R0, z0, Bphi0, psi_mult, psi_coeff,
                         Rmin, Rmax, nR, zmin, zmax, nz,
                         desc="GCTRANSFORM_GC")
    B_GS.write_hdf5_B_2D(test_ascot.testfn, R0, z0, Bphi0, psi_mult, psi_coeff,
                         Rmin, Rmax, nR, zmin, zmax, nz,
                         desc="GCTRANSFORM_GO")
    B_GS.write_hdf5_B_2D(test_ascot.testfn, R0, z0, Bphi0, psi_mult, psi_coeff,
                         Rmin, Rmax, nR, zmin, zmax, nz,
                         desc="GCTRANSFORM_GO2GC")
    B_GS.write_hdf5_B_2D(test_ascot.testfn, R0, z0, Bphi0, psi_mult, psi_coeff,
                         Rmin, Rmax, nR, zmin, zmax, nz,
                         desc="GCTRANSFORM_ZEROTH")
    B_GS.write_hdf5_B_2D(test_ascot.testfn, R0, z0, Bphi0, psi_mult, psi_coeff,
                         Rmin, Rmax, nR, zmin, zmax, nz,
                         desc="GCTRANSFORM_FIRST")

    #**************************************************************************#
    #*                     Rest of the inputs are trivial                      #
    #*                                                                         #
    #**************************************************************************#
    Exyz   = np.array([0, 0, 0])
    E_TC.write_hdf5(test_ascot.testfn, Exyz, desc="GCTRANSFORM_GC")
    E_TC.write_hdf5(test_ascot.testfn, Exyz, desc="GCTRANSFORM_GO")
    E_TC.write_hdf5(test_ascot.testfn, Exyz, desc="GCTRANSFORM_GO2GC")
    E_TC.write_hdf5(test_ascot.testfn, Exyz, desc="GCTRANSFORM_ZEROTH")
    E_TC.write_hdf5(test_ascot.testfn, Exyz, desc="GCTRANSFORM_FIRST")

    nwall = 4
    Rwall = np.array([0.1, 100, 100, 0.1])
    zwall = np.array([-100, -100, 100, 100])
    W_2D.write_hdf5(test_ascot.testfn, nwall, Rwall, zwall,
                    desc="GCTRANSFORM_GC")
    W_2D.write_hdf5(test_ascot.testfn, nwall, Rwall, zwall,
                    desc="GCTRANSFORM_GO")
    W_2D.write_hdf5(test_ascot.testfn, nwall, Rwall, zwall,
                    desc="GCTRANSFORM_GO2GC")
    W_2D.write_hdf5(test_ascot.testfn, nwall, Rwall, zwall,
                    desc="GCTRANSFORM_ZEROTH")
    W_2D.write_hdf5(test_ascot.testfn, nwall, Rwall, zwall,
                    desc="GCTRANSFORM_FIRST")

    N0Rmin = 0
    N0Rmax = 100
    N0nR   = 2
    N0zmin = -100
    N0zmax = 100
    N0nz   = 2
    N0pmin = 0
    N0pmax = 2*np.pi
    N0np   = 2
    N0dens = np.array([ [ [0,0] , [0,0] ], [ [0,0] , [0,0] ] ])
    N0_3D.write_hdf5(test_ascot.testfn,
                     N0Rmin, N0Rmax, N0nR,
                     N0zmin, N0zmax, N0nz,
                     N0pmin, N0pmax, N0np, N0dens, desc="GCTRANSFORM_GC")
    N0_3D.write_hdf5(test_ascot.testfn,
                     N0Rmin, N0Rmax, N0nR,
                     N0zmin, N0zmax, N0nz,
                     N0pmin, N0pmax, N0np, N0dens, desc="GCTRANSFORM_GO")
    N0_3D.write_hdf5(test_ascot.testfn,
                     N0Rmin, N0Rmax, N0nR,
                     N0zmin, N0zmax, N0nz,
                     N0pmin, N0pmax, N0np, N0dens, desc="GCTRANSFORM_GO2GC")
    N0_3D.write_hdf5(test_ascot.testfn,
                     N0Rmin, N0Rmax, N0nR,
                     N0zmin, N0zmax, N0nz,
                     N0pmin, N0pmax, N0np, N0dens, desc="GCTRANSFORM_ZEROTH")
    N0_3D.write_hdf5(test_ascot.testfn,
                     N0Rmin, N0Rmax, N0nR,
                     N0zmin, N0zmax, N0nz,
                     N0pmin, N0pmax, N0np, N0dens, desc="GCTRANSFORM_FIRST")

    Nrho  = 3
    Nion  = 1
    znum  = np.array([1])
    anum  = np.array([1])
    rho   = np.array([0, 0.5, 100])
    edens = 1e20 * np.ones(rho.shape)
    etemp = 1e3  * np.ones(rho.shape)
    idens = 1e20 * np.ones((rho.size, Nion))
    itemp = 1e3  * np.ones(rho.shape)
    P_1D.write_hdf5(test_ascot.testfn, Nrho, Nion, znum, anum, rho,
                    edens, etemp, idens, itemp, desc="GCTRANSFORM_GC")
    P_1D.write_hdf5(test_ascot.testfn, Nrho, Nion, znum, anum, rho,
                    edens, etemp, idens, itemp, desc="GCTRANSFORM_GO")
    P_1D.write_hdf5(test_ascot.testfn, Nrho, Nion, znum, anum, rho,
                    edens, etemp, idens, itemp, desc="GCTRANSFORM_GO2GC")
    P_1D.write_hdf5(test_ascot.testfn, Nrho, Nion, znum, anum, rho,
                    edens, etemp, idens, itemp, desc="GCTRANSFORM_ZEROTH")
    P_1D.write_hdf5(test_ascot.testfn, Nrho, Nion, znum, anum, rho,
                    edens, etemp, idens, itemp, desc="GCTRANSFORM_FIRST")
    # Dummy boozer and mhd data
    boozer.write_hdf5_dummy(test_ascot.testfn, desc="GCTRANSFORM_GC")
    boozer.write_hdf5_dummy(test_ascot.testfn, desc="GCTRANSFORM_GO")
    boozer.write_hdf5_dummy(test_ascot.testfn, desc="GCTRANSFORM_GO2GC")
    boozer.write_hdf5_dummy(test_ascot.testfn, desc="GCTRANSFORM_ZEROTH")
    boozer.write_hdf5_dummy(test_ascot.testfn, desc="GCTRANSFORM_FIRST")
    mhd.write_hdf5_dummy(test_ascot.testfn, desc="GCTRANSFORM_GC")
    mhd.write_hdf5_dummy(test_ascot.testfn, desc="GCTRANSFORM_GO")
    mhd.write_hdf5_dummy(test_ascot.testfn, desc="GCTRANSFORM_GO2GC")
    mhd.write_hdf5_dummy(test_ascot.testfn, desc="GCTRANSFORM_ZEROTH")
    mhd.write_hdf5_dummy(test_ascot.testfn, desc="GCTRANSFORM_FIRST")


def run():
    """
    Run tests.

    This first runs the GCTRANSFORM_GC, GCTRANSFORM_GO, and GCTRANSFORM_GO2GC
    cases, then uses results of GCTRANSFORM_GO to generate markers for
    GCTRANSFORM_ZEROTH and GCTRANSFORM_FIRST which are then run.
    """
    for test in ["GCTRANSFORM_GC", "GCTRANSFORM_GO", "GCTRANSFORM_GO2GC"]:
        test_ascot.set_and_run(test)

    a5 = ascot5.Ascot(test_ascot.testfn)

    dt = 20
    Nmrk   = nrep
    ids    = np.linspace(1, Nmrk, Nmrk)
    weight = 1       * np.ones(ids.shape)
    mass   = m_a_AMU * np.ones(ids.shape)
    charge = 2       * np.ones(ids.shape)
    time   = a5["GCTRANSFORM_GO"]["orbits"]["time"][0:Nmrk*dt:dt]
    R      = a5["GCTRANSFORM_GO"]["orbits"]["R"][0:Nmrk*dt:dt]
    phi    = a5["GCTRANSFORM_GO"]["orbits"]["phi"][0:Nmrk*dt:dt]
    z      = a5["GCTRANSFORM_GO"]["orbits"]["z"][0:Nmrk*dt:dt]
    vR     = a5["GCTRANSFORM_GO"]["orbits"]["v_R"][0:Nmrk*dt:dt]
    vphi   = a5["GCTRANSFORM_GO"]["orbits"]["v_phi"][0:Nmrk*dt:dt]
    vz     = a5["GCTRANSFORM_GO"]["orbits"]["v_z"][0:Nmrk*dt:dt]
    prt.write_hdf5(test_ascot.testfn, Nmrk, ids, mass, charge,
                   R, phi, z, vR, vphi, vz,
                   weight, time, desc="GCTRANSFORM_ZEROTH")
    prt.write_hdf5(test_ascot.testfn, Nmrk, ids, mass, charge,
                   R, phi, z, vR, vphi, vz,
                   weight, time, desc="GCTRANSFORM_FIRST")

    for test in ["GCTRANSFORM_ZEROTH", "GCTRANSFORM_FIRST"]:
        test_ascot.set_and_run(test)


def check():
    """
    Plot the results of these tests.

    This function makes four plots.
    - One that shows difference in magnetic moment with respect to time between
      cases GCTRANSFORM_GC and GCTRANSFORM_GO, and GCTRANSFORM_GC and
      GCTRANSFORM_GO2GC.
    - The second one is the same but for the parallel velocity.
    - Third plot shows the orbits of these three cases on a Rz plane with focus
      on the banana turning point.
    - Fourth one is the same as previous plot but showing cases GCTRANSFORM_GC,
      GCTRANSFORM_ZEROTH and GCTRANSFORM_FIRST. The latter two have orbits from
      multiple markers but these are plotted with same color.
    """
    a5 = ascot5.Ascot(test_ascot.testfn)

    f = plt.figure(figsize=(11.9/2.54, 8/2.54))
    plt.rc('xtick', labelsize=10)
    plt.rc('ytick', labelsize=10)
    plt.rc('axes', labelsize=10)
    plt.rcParams['mathtext.fontset'] = 'stix'
    plt.rcParams['font.family'] = 'STIXGeneral'

    h1 = f.add_subplot(1,4,1)
    h1.set_position([0.12, 0.56, 0.26, 0.4], which='both')

    h2 = f.add_subplot(1,4,2)
    h2.set_position([0.12, 0.15, 0.26, 0.4], which='both')

    h3 = f.add_subplot(1,4,3)
    h3.set_position([0.5, 0.15, 0.24, 0.8], which='both')

    h4 = f.add_subplot(1,4,4)
    h4.set_position([0.74, 0.15, 0.24, 0.8], which='both')

    # Make plots, scale the plotted quantities.
    # For some reason GCTRANSFORM_GO2GC GCTRANSFORM_GC are not equal in length
    # and we need to have [:-1]?
    h1.plot(a5["GCTRANSFORM_GO"]["orbits"]["time"]*1e6,
            ( a5["GCTRANSFORM_GO"]["orbits"]["mu"]
<<<<<<< HEAD
              - a5["GCTRANSFORM_GC"]["orbits"]["mu"] ) / (1e4*e) )
    h1.plot(a5["GCTRANSFORM_GO2GC"]["orbits"]["time"]*1e6,
            ( a5["GCTRANSFORM_GO2GC"]["orbits"]["mu"]
              - a5["GCTRANSFORM_GC"]["orbits"]["mu"][:-1] ) / (1e4*e) )
=======
              - a5["GCTRANSFORM_GC"]["orbits"]["mu"] )/e / 1e4 )
    h1.plot(a5["GCTRANSFORM_GO2GC"]["orbits"]["time"]*1e6,
            ( a5["GCTRANSFORM_GO2GC"]["orbits"]["mu"]
              - a5["GCTRANSFORM_GC"]["orbits"]["mu"][:-1] )/e / 1e4 )
>>>>>>> 194b91dd

    h2.plot(a5["GCTRANSFORM_GO"]["orbits"]["time"]*1e6,
            ( a5["GCTRANSFORM_GO"]["orbits"]["vpar"]
              - a5["GCTRANSFORM_GC"]["orbits"]["vpar"] ) / 1e5 )
    h2.plot(a5["GCTRANSFORM_GO2GC"]["orbits"]["time"]*1e6,
            ( a5["GCTRANSFORM_GO2GC"]["orbits"]["vpar"]
              - a5["GCTRANSFORM_GC"]["orbits"]["vpar"][:-1] ) / 1e5 )

    h3.plot(a5["GCTRANSFORM_GO"]["orbits"]["R"],
            a5["GCTRANSFORM_GO"]["orbits"]["z"])
    h3.plot(a5["GCTRANSFORM_GO2GC"]["orbits"]["R"],
            a5["GCTRANSFORM_GO2GC"]["orbits"]["z"])
    h3.plot(a5["GCTRANSFORM_GC"]["orbits"]["R"],
            a5["GCTRANSFORM_GC"]["orbits"]["z"])

    for i in range(0, nrep):
        id0 = a5["GCTRANSFORM_ZEROTH"]["orbits"]["id"]
        id1 = a5["GCTRANSFORM_FIRST"]["orbits"]["id"]
        h4.plot(a5["GCTRANSFORM_ZEROTH"]["orbits"]["R"][id0==i+1],
                a5["GCTRANSFORM_ZEROTH"]["orbits"]["z"][id0==i+1], 'darkorchid')
        h4.plot(a5["GCTRANSFORM_FIRST"]["orbits"]["R"][id1==i+1],
                a5["GCTRANSFORM_FIRST"]["orbits"]["z"][id1==i+1], 'darkgreen')

    h4.plot(a5["GCTRANSFORM_GO2GC"]["orbits"]["R"],
            a5["GCTRANSFORM_GO2GC"]["orbits"]["z"], 'red')

    #**************************************************************************#
    #*                 Finalize and print and show the figure                  #
    #*                                                                         #
    #**************************************************************************#

    h1.set_xlim(0, 15)
    h1.set_ylim(-6, 6)
    h1.spines['right'].set_visible(False)
    h1.spines['top'].set_visible(False)
    h1.spines['bottom'].set_visible(False)
    h1.yaxis.set_ticks_position('left')
    h1.xaxis.set_ticks_position('bottom')
    h1.tick_params(axis='y', direction='out')
    h1.tick_params(axis='x', direction='inout')
    h1.xaxis.set(ticks=[0, 5, 10, 15], ticklabels=[])
    h1.yaxis.set(ticks=[-6, -4, -2, 0, 2, 4, 6],
                 ticklabels=[-6, '', '', 0, '', '', 6])
    h1.set(ylabel=r"$\Delta \mu$ [$10^{4}$ eV/T]")

    h2.set_xlim(0, 15)
    h2.set_ylim(-2, 6)
    h2.spines['right'].set_visible(False)
    h2.spines['top'].set_visible(False)
    h2.yaxis.set_ticks_position('left')
    h2.xaxis.set_ticks_position('bottom')
    h2.tick_params(axis='y', direction='out')
    h2.tick_params(axis='x', direction='out')
    h2.xaxis.set(ticks=[0, 5, 10, 15])
    h2.yaxis.set(ticks=[-2, 0, 2, 4, 6],
                 ticklabels=[-2, 0, 2, 4, ''])
    h2.set(ylabel=r"$\Delta v_\parallel$ [$10^{5}$ m/s]",
           xlabel=r"Time [$10^{-6}$ s]")

    h3.axis('scaled')
    h3.set_xlim(6.18, 6.68)
    h3.set_ylim(1.6, 2.6)
    h3.tick_params(axis='y', direction='out')
    h3.tick_params(axis='x', direction='out')
    h3.xaxis.set(ticks=[6.2, 6.4, 6.6])
    h3.yaxis.set(ticks=[1.7, 1.9, 2.1, 2.3, 2.5],
                 ticklabels=[1.7, '', 2.1, '', 2.5])
    h3.set(ylabel=r"$z$ [m]")
    h3.set_xlabel(r"$R$ [m]", position=[1,0,1,1]);

    h4.axis('scaled')
    h4.set_xlim(6.18, 6.68)
    h4.set_ylim(1.6, 2.6)
    h4.tick_params(axis='y', direction='inout')
    h4.tick_params(axis='x', direction='out')
    h4.xaxis.set(ticks=[6.2, 6.4, 6.6])
    h4.yaxis.set(ticks=[1.7, 1.9, 2.1, 2.3, 2.5], ticklabels=[])

    l1 = mlines.Line2D([], [], color='r', linestyle='-', label='GC',    axes=h3)
    l2 = mlines.Line2D([], [], color='b', linestyle='-', label='GO',    axes=h3)
    l3 = mlines.Line2D([], [], color='g', linestyle='-', label='GO2GC', axes=h3)
    h3.legend(handles=[l1, l2, l3], loc='lower left', frameon=False,
              fontsize=9)

    l1 = mlines.Line2D([], [], color='r', linestyle='-', label='GC',    axes=h4)
    l2 = mlines.Line2D([], [], color='darkorchid', linestyle='-',
                       label=r'0$^\circ$ order GC', axes=h4)
    l3 = mlines.Line2D([], [], color='darkgreen', linestyle='-',
                       label=r'1$^\circ$ order GC', axes=h4)
    h4.legend(handles=[l1, l2, l3], loc='lower left', frameon=False,
              fontsize=9)

    plt.savefig("test_gctransform.png", dpi=300)
    plt.show()


if __name__ == '__main__':
    if( len(sys.argv) == 1 ):
        print("Initializing tests.")
        init()
        print("Initialization complete.")
        print("")
        print("Running tests.")
        run()
        print("Runs complete.")
        print("")
        print("Checking test results.")
        check()
        print("Testing complete.")
        sys.exit()

    if(len(sys.argv) > 2):
        print("Too many arguments.")
        print("Only \"init\", \"run\" or \"check\" is accepted.")
        print("Aborting.")
        sys.exit()

    if( sys.argv[1] == "init" ):
        print("Initializing tests.")
        init()
        print("Initialization complete.")
        sys.exit()

    elif( sys.argv[1] == "run" ):
        print("Running tests.")
        run()
        print("Runs complete.")
        sys.exit()

    elif( sys.argv[1] == "check" ):
        print("Checking test results.")
        check()
        print("Testing complete.")
        sys.exit()

    else:
        print("Too many arguments.")
        print("Only \"init\", \"run\" or \"check\" is accepted.")
        print("Aborting.")
        sys.exit()<|MERGE_RESOLUTION|>--- conflicted
+++ resolved
@@ -386,17 +386,10 @@
     # and we need to have [:-1]?
     h1.plot(a5["GCTRANSFORM_GO"]["orbits"]["time"]*1e6,
             ( a5["GCTRANSFORM_GO"]["orbits"]["mu"]
-<<<<<<< HEAD
               - a5["GCTRANSFORM_GC"]["orbits"]["mu"] ) / (1e4*e) )
     h1.plot(a5["GCTRANSFORM_GO2GC"]["orbits"]["time"]*1e6,
             ( a5["GCTRANSFORM_GO2GC"]["orbits"]["mu"]
               - a5["GCTRANSFORM_GC"]["orbits"]["mu"][:-1] ) / (1e4*e) )
-=======
-              - a5["GCTRANSFORM_GC"]["orbits"]["mu"] )/e / 1e4 )
-    h1.plot(a5["GCTRANSFORM_GO2GC"]["orbits"]["time"]*1e6,
-            ( a5["GCTRANSFORM_GO2GC"]["orbits"]["mu"]
-              - a5["GCTRANSFORM_GC"]["orbits"]["mu"][:-1] )/e / 1e4 )
->>>>>>> 194b91dd
 
     h2.plot(a5["GCTRANSFORM_GO"]["orbits"]["time"]*1e6,
             ( a5["GCTRANSFORM_GO"]["orbits"]["vpar"]
