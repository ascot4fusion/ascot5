/**
 * @file particle.h
 * @brief Header file for particle.c
 *
 * The relationship between the seven different marker structs is:
 *
 *    particle >--+            +--> particle_simd_fo
 *                |            |
 * particle_gc >--particle_state--> particle_simd_gc
 *                |            |
 * particle_ml >--+            +--> particle_simd_ml
 *
 * which is explained in particle.c. This file contains the definitions
 * of these structs as well as input_particle and particle_queue structs. Former
 * is a wrapper for particle, particle_gc, particle_ml, and particle_state
 * structs while latter is a queue from where markers are chosen when simulation
 * begins and updated when simulation ends.
 */
#ifndef PARTICLE_H
#define PARTICLE_H

#include "ascot5.h"
#include "B_field.h"
#include "E_field.h"
#include "error.h"

/**
 * @brief General representation of a marker
 *
 * This struct is a self-consistent representation of a marker which can be
 * constructed from any input and from which any simulation marker struct can
 * be constructed. This structure is not intended to be used during the
 * simulation, but before and after for storing marker data, and making it easy
 * to switch between different marker types and construct markers from inputs.
 *
 * Whenever marker properties are changed, it is the responsibility of the
 * function performing the change to make sure all parameters remain consistent.
 * For example, magnetic field must be updated when marker position changes.
 */
typedef struct {
    real r;           /**< Guiding center R coordinate [m]                 */
    real phi;         /**< Guiding center phi coordinate [rad]             */
    real z;           /**< Guiding center z coordinate [m]                 */
    real vpar;        /**< Parallel velocity [m/s]                         */
    real mu;          /**< Magnetic moment [J/T]                           */
    real zeta;        /**< Gyroangle [rad]                                 */
    real rprt;        /**< Particle R coordinate [m]                       */
    real phiprt;      /**< Particle phi coordinate [phi]                   */
    real zprt;        /**< Particle z coordinate [m]                       */
    real rdot;        /**< dr/dt [m/s]                                     */
    real phidot;      /**< dphi/dt [rad/s]                                 */
    real zdot;        /**< dz/dt [m/s]                                     */
    real mass;        /**< Mass [kg]                                       */
<<<<<<< HEAD
    real charge;      /**< Charge [e]                                      */
    int  anum;        /**< Atomic mass number of marker species            */
    int  znum;        /**< Charge number of marker species                 */
=======
    real charge;      /**< Charge [C]                                      */
>>>>>>> 660242cd
    real weight;      /**< Marker weight                                   */
    real time;        /**< Marker simulation time [s]                      */
    real cputime;     /**< Marker wall-clock time [s]                      */
    real rho;         /**< Marker rho coordinate                           */
    real theta;       /**< Marker poloidal coordinate [rad]                */
    integer id;       /**< Arbitrary but unique ID for the marker          */
    integer endcond;  /**< Marker end condition                            */
    integer walltile; /**< ID of walltile if marker has hit the wall       */
    real B_r;         /**< Magnetic field R component at (r, phi, z) [T]   */
    real B_phi;       /**< Magnetic field phi component at (r, phi, z) [T] */
    real B_z;         /**< Magnetic field z component at (r, phi, z) [T]   */
    real B_r_dr;      /**< dB_R/dR at (r, phi, z) [T/m]                    */
    real B_phi_dr;    /**< dB_phi/dR at (r, phi, z) [T/m]                  */
    real B_z_dr;      /**< dB_z/dR at (r, phi, z) [T/m]                    */
    real B_r_dphi;    /**< dB_R/dphi at (r, phi, z) [T/m]                  */
    real B_phi_dphi;  /**< dB_phi/dphi at (r, phi, z) [T/m]                */
    real B_z_dphi;    /**< dB_z/dphi at (r, phi, z) [T/m]                  */
    real B_r_dz;      /**< dB_R/dz at (r, phi, z) [T/m]                    */
    real B_phi_dz;    /**< dB_phi/dz at (r, phi, z) [T/m]                  */
    real B_z_dz;      /**< dB_z/dz at (r, phi, z) [T/m]                    */

    a5err err;        /**< error flag */
} particle_state;

/**
 * @brief Particle input
 *
 * When particle marker data is read, this struct is created and filled. This
 * struct is then converted to a particle_state struct.
 */
typedef struct {
    real r;      /**< R coordinate [m]                    */
    real phi;    /**< phi coordinate [rad]                */
    real z;      /**< z coordinate [m]                    */
    real v_r;    /**< Velocity R-component [m/s]          */
    real v_phi;  /**< Velocity phi-component [m/s]        */
    real v_z;    /**< Velocity z-component [m/s]          */
    real mass;   /**< Mass [kg]                           */
<<<<<<< HEAD
    real charge; /**< Charge [e]                          */
    int  anum;   /**< Atomic mass number [1]              */
    int  znum;   /**< Charge number [1]                   */
=======
    real charge; /**< Charge [C]                          */
>>>>>>> 660242cd
    real weight; /**< Particle marker weight              */
    real time;   /**< Particle marker simulation time [s] */
    integer id;  /**< Unique ID for the particle marker   */
} particle;

/**
 * @brief Guiding center input
 *
 * When guiding center marker data is read, this struct is created and filled.
 * This struct is then converted to a particle_state struct.
 */
typedef struct {
    real r;      /**< R coordinate [m]                          */
    real phi;    /**< phi coordinate [rad]                      */
    real z;      /**< z coordinate [m]                          */
    real energy; /**< Kinetic energy [J]                        */
    real pitch;  /**< Pitch                                     */
    real zeta;   /**< Gyroangle [rad]                           */
    real mass;   /**< Mass [kg]                                 */
<<<<<<< HEAD
    real charge; /**< Charge [e]                                */
    int  anum;   /**< Atomic mass number [1]                    */
    int  znum;   /**< Charge number [1]                         */
=======
    real charge; /**< Charge [C]                                */
>>>>>>> 660242cd
    real weight; /**< Guiding center marker weight              */
    real time;   /**< Guiding center marker simulation time [s] */
    integer id;  /**< Unique ID for the guiding center marker   */
} particle_gc;

/**
 * @brief Field line input
 *
 * When field line marker data is read, this struct is created and filled. This
 * struct is then converted to a particle_state struct.
 */
typedef struct {
    real r;      /**< R coordinate [m]                      */
    real phi;    /**< phi coordinate [rad]                  */
    real z;      /**< z coordinate [m]                      */
    real pitch;  /**< Direction                             */
    real weight; /**< Field line marker weight              */
    real time;   /**< Field line marker simulation time [s] */
    integer id;  /**< Unique ID for the field line marker   */
} particle_ml;

/**
 * @brief Marker queue
 *
 * Each time a marker has finished simulation, a new marker is chosen from this
 * queue and the old marker's data is updated. Markers are never removed from
 * the queue but an index is kept to mark where the next not yet simulated
 * marker is found. Markers are represented by particle_state struct when they
 * are stored in the queue.
 *
 * Note: The queue can and is accessed by several threads, so make sure each
 * access is thread-safe.
 */
typedef struct {
    int n;                 /**< Total number of markers in this queue        */
    particle_state** p;    /**< Pointer to an array storing pointers to all
                                markers within this queue.                   */
    volatile int next;     /**< Index where next unsimulated marker is found */
    volatile int finished; /**< Number of markers who have finished
                                simulation                                   */
} particle_queue;

/**
 * @brief Marker types enum
 *
 * Used to indicate what marker type is stored in input_particle wrapper.
 */
typedef enum input_particle_type {
    input_particle_type_p,  /**< Type corresponding to particle struct       */
    input_particle_type_gc, /**< Type corresponding to particle_gc struct    */
    input_particle_type_ml, /**< Type corresponding to particle_ml struct    */
    input_particle_type_s   /**< Type corresponding to particle_state struct */
} input_particle_type;

/**
 * @brief Wrapper for marker structs
 *
 * This struct wraps particle_state struct and all input structs. Reason is
 * because input data can have several marker types and with this wrapper only
 * a single array is required to store them. The same array can be used when
 * the input markers are turned into marker states.
 *
 * Only a single type is stored here indicated by the "type" field. Storing a
 * a new marker struct removes the old marker struct.
 */
typedef struct {
    input_particle_type type; /**< Type of data currently stored */
    union {
        particle p;           /**< Particle input                */
        particle_gc p_gc;     /**< Guiding center input          */
        particle_ml p_ml;     /**< Field line tracer input       */
        particle_state p_s;   /**< Marker state                  */
    };
} input_particle;

/**
 * @brief Struct representing NSIMD particle markers
 *
 * This struct is used in simulation when the simulation loop in
 * simulate_fo_fixed.c is used.
 *
 * It contains physical and simulation parameters necessary for the simulation
 * If a function makes changes to any of these parameters, it is that function's
 * responsibility to make sure all fields remain consistent, i.e., if position
 * changes then the magnetic field should be updated. Each field is a memory
 * aligned array with length NSIMD, so this struct represents NSIMD markers
 * (they can be dummy or markers whose simulation has been terminated) and so it
 * can be used within SIMD loops.
 *
 * The fields are aligned to 64 bit with __memalign__ (see ascot5.h).
 */
typedef struct {
    /* Physical coordinates and parameters */
    real r[NSIMD] __memalign__;       /**< Particle R coordinate [m]          */
    real phi[NSIMD] __memalign__;     /**< Particle phi coordinate [phi]      */
    real z[NSIMD] __memalign__;       /**< Particle z coordinate [m]          */
    real rdot[NSIMD] __memalign__;    /**< dr/dt [m/s]                        */
    real phidot[NSIMD] __memalign__;  /**< dphi/dt [rad/s]                    */
    real zdot[NSIMD] __memalign__;    /**< dz/dt [m/s]                        */
    real mass[NSIMD] __memalign__;    /**< Mass [kg]                          */
    real charge[NSIMD] __memalign__;  /**< Charge [C]                         */
    real time[NSIMD] __memalign__;    /**< Marker simulation time [s]         */

    /* Magnetic field data */
    real B_r[NSIMD] __memalign__;        /**< Magnetic field R component at
                                              marker position [T]             */
    real B_phi[NSIMD] __memalign__;      /**< Magnetic field phi component at
                                              marker position [T]             */
    real B_z[NSIMD] __memalign__;        /**< Magnetic field z component at
                                              marker position [T]             */

    real B_r_dr[NSIMD] __memalign__;     /**< dB_R/dR at marker position [T/m]     */
    real B_phi_dr[NSIMD] __memalign__;   /**< dB_phi/dR at marker position [T/m]   */
    real B_z_dr[NSIMD] __memalign__;     /**< dB_z/dR at marker position [T/m]     */
    real B_r_dphi[NSIMD] __memalign__;   /**< dB_R/dphi at marker position [T/m]   */
    real B_phi_dphi[NSIMD] __memalign__; /**< dB_phi/dphi at marker position [T/m] */
    real B_z_dphi[NSIMD] __memalign__;   /**< dB_z/dphi at marker position [T/m]   */
    real B_r_dz[NSIMD] __memalign__;     /**< dB_R/dz at marker position [T/m]     */
    real B_phi_dz[NSIMD] __memalign__;   /**< dB_phi/dz at marker position [T/m]   */
    real B_z_dz[NSIMD] __memalign__;     /**< dB_z/dz at marker position [T/m]     */

    /* Quantities used in diagnostics */
    real weight[NSIMD] __memalign__;  /**< Marker weight                      */
    real cputime[NSIMD] __memalign__; /**< Marker wall-clock time [s]         */
    real rho[NSIMD] __memalign__;     /**< Marker rho coordinate              */
    real theta[NSIMD] __memalign__;   /**< Marker poloidal coordinate [rad]   */

    integer id[NSIMD] __memalign__;       /**< Unique ID for the marker       */
    integer endcond[NSIMD] __memalign__;  /**< Marker end condition           */
    integer walltile[NSIMD] __memalign__; /**< ID of walltile if marker has
                                               hit the wall                   */

    /* Meta data */
    integer running[NSIMD] __memalign__; /**< Indicates whether this marker is
                                              currently simulated (1) or not  */
    a5err err[NSIMD] __memalign__;       /**< Error flag, zero if no error    */
    integer index[NSIMD] __memalign__;   /**< Marker index at marker queue    */
} particle_simd_fo;

/**
 * @brief Struct representing NSIMD guiding center markers
 *
 * This struct is used in simulation when the simulation loop in
 * simulate_gc_fixed.c or simulate_gc_adaptive.c is used.
 *
 * It contains physical and simulation parameters necessary for the simulation
 * If a function makes changes to any of these parameters, it is that function's
 * responsibility to make sure all fields remain consistent, i.e., if position
 * changes then the magnetic field should be updated. Each field is a memory
 * aligned array with length NSIMD, so this struct represents NSIMD markers
 * (they can be dummy or markers whose simulation has been terminated) and so it
 * can be used within SIMD loops.
 *
 * The fields are aligned to 64 bit with __memalign__ (see ascot5.h).
 */
typedef struct {
    /* Physical coordinates and parameters */
    real r[NSIMD] __memalign__;      /**< Guiding center R coordinate [m]     */
    real phi[NSIMD] __memalign__;    /**< Guiding center phi coordinate [phi] */
    real z[NSIMD] __memalign__;      /**< Guiding center z coordinate [m]     */
    real vpar[NSIMD] __memalign__;   /**< Parallel velocity [m/s]             */
    real mu[NSIMD] __memalign__;     /**< Magnetic moment [J/T]               */
    real zeta[NSIMD] __memalign__;   /**< Gyroangle [rad]                     */
    real mass[NSIMD] __memalign__;   /**< Mass [kg]                           */
    real charge[NSIMD] __memalign__; /**< Charge [C]                          */
    real time[NSIMD] __memalign__;   /**< Marker simulation time [s]          */

    /* Magnetic field data */
    real B_r[NSIMD] __memalign__;        /**< Magnetic field R component at
                                              marker position [T]             */
    real B_phi[NSIMD] __memalign__;      /**< Magnetic field phi component at
                                              marker position [T]             */
    real B_z[NSIMD] __memalign__;        /**< Magnetic field z component at
                                              marker position [T]             */

    real B_r_dr[NSIMD] __memalign__;     /**< dB_R/dR at marker position [T/m]     */
    real B_phi_dr[NSIMD] __memalign__;   /**< dB_phi/dR at marker position [T/m]   */
    real B_z_dr[NSIMD] __memalign__;     /**< dB_z/dR at marker position [T/m]     */
    real B_r_dphi[NSIMD] __memalign__;   /**< dB_R/dphi at marker position [T/m]   */
    real B_phi_dphi[NSIMD] __memalign__; /**< dB_phi/dphi at marker position [T/m] */
    real B_z_dphi[NSIMD] __memalign__;   /**< dB_z/dphi at marker position [T/m]   */
    real B_r_dz[NSIMD] __memalign__;     /**< dB_R/dz at marker position [T/m]     */
    real B_phi_dz[NSIMD] __memalign__;   /**< dB_phi/dz at marker position [T/m]   */
    real B_z_dz[NSIMD] __memalign__;     /**< dB_z/dz at marker position [T/m]     */

    /* Quantities used in diagnostics */
    real weight[NSIMD] __memalign__;  /**< Marker weight                      */
    real cputime[NSIMD] __memalign__; /**< Marker wall-clock time [s]         */
    real rho[NSIMD] __memalign__;     /**< Marker rho coordinate              */
    real theta[NSIMD] __memalign__;   /**< Marker poloidal coordinate [rad]   */

    integer id[NSIMD] __memalign__;       /**< Unique ID for the marker       */
    integer endcond[NSIMD] __memalign__;  /**< Marker end condition           */
    integer walltile[NSIMD] __memalign__; /**< ID of walltile if marker has
                                               hit the wall                   */

    /* Meta data */
    integer running[NSIMD] __memalign__; /**< Indicates whether this marker is
                                              currently simulated (1) or not  */
    a5err err[NSIMD] __memalign__;       /**< Error flag, zero if no error    */
    integer index[NSIMD] __memalign__;   /**< Marker index at marker queue    */
} particle_simd_gc;

/**
 * @brief Struct representing NSIMD field line markers
 *
 * This struct is used in simulation when the simulation loop in
 * simulate_ml_adaptive.c is used.
 *
 * It contains physical and simulation parameters necessary for the simulation
 * If a function makes changes to any of these parameters, it is that function's
 * responsibility to make sure all fields remain consistent, i.e., if position
 * changes then the magnetic field should be updated. Each field is a memory
 * aligned array with length NSIMD, so this struct represents NSIMD markers
 * (they can be dummy or markers whose simulation has been terminated) and so it
 * can be used within SIMD loops.
 *
 * The fields are aligned to 64 bit with __memalign__ (see ascot5.h).
 */
typedef struct {
    /* Physical coordinates and parameters */
    real r[NSIMD] __memalign__;     /**< Field line R coordinate [m]          */
    real phi[NSIMD] __memalign__;   /**< Field line phi coordinate [phi]      */
    real z[NSIMD] __memalign__;     /**< Field line z coordinate [m]          */
    real pitch[NSIMD] __memalign__; /**< Field line direction: along (1) or
                                         against (-1) magnetic field vector   */
    real time[NSIMD] __memalign__;  /**< Field line simulation "time" i.e.
                                         (distance / speed of light) [m]      */

    /* Magnetic field data */
    real B_r[NSIMD] __memalign__;        /**< Magnetic field R component at
                                              marker position [T]             */
    real B_phi[NSIMD] __memalign__;      /**< Magnetic field phi component at
                                              marker position [T]             */
    real B_z[NSIMD] __memalign__;        /**< Magnetic field z component at
                                              marker position [T]             */

    real B_r_dr[NSIMD] __memalign__;     /**< dB_R/dR at marker position [T/m]     */
    real B_phi_dr[NSIMD] __memalign__;   /**< dB_phi/dR at marker position [T/m]   */
    real B_z_dr[NSIMD] __memalign__;     /**< dB_z/dR at marker position [T/m]     */
    real B_r_dphi[NSIMD] __memalign__;   /**< dB_R/dphi at marker position [T/m]   */
    real B_phi_dphi[NSIMD] __memalign__; /**< dB_phi/dphi at marker position [T/m] */
    real B_z_dphi[NSIMD] __memalign__;   /**< dB_z/dphi at marker position [T/m]   */
    real B_r_dz[NSIMD] __memalign__;     /**< dB_R/dz at marker position [T/m]     */
    real B_phi_dz[NSIMD] __memalign__;   /**< dB_phi/dz at marker position [T/m]   */
    real B_z_dz[NSIMD] __memalign__;     /**< dB_z/dz at marker position [T/m]     */

    /* Quantities used in diagnostics */
    real weight[NSIMD] __memalign__;  /**< Marker weight                      */
    real cputime[NSIMD] __memalign__; /**< Marker wall-clock time [s]         */
    real rho[NSIMD] __memalign__;     /**< Marker rho coordinate              */
    real theta[NSIMD] __memalign__;   /**< Marker poloidal coordinate [rad]   */

    integer id[NSIMD] __memalign__;       /**< Unique ID for the marker       */
    integer endcond[NSIMD] __memalign__;  /**< Marker end condition           */
    integer walltile[NSIMD] __memalign__; /**< ID of walltile if marker has
                                               hit the wall                   */

    /* Meta data */
    integer running[NSIMD] __memalign__; /**< Indicates whether this marker is
                                              currently simulated (1) or not  */
    a5err err[NSIMD] __memalign__;       /**< Error flag, zero if no error    */
    integer index[NSIMD] __memalign__;   /**< Marker index at marker queue    */
} particle_simd_ml;




#pragma omp declare target
void particle_to_fo_dummy(particle_simd_fo* p_fo, int j);
void particle_to_gc_dummy(particle_simd_gc* p_gc, int j);
void particle_to_ml_dummy(particle_simd_ml* p_ml, int j);

int particle_cycle_fo(particle_queue* q, particle_simd_fo* p,
                      B_field_data* Bdata, int* cycle);
int particle_cycle_gc(particle_queue* q, particle_simd_gc* p,
                      B_field_data* Bdata, int* cycle);
int particle_cycle_ml(particle_queue* q, particle_simd_ml* p,
                      B_field_data* Bdata, int* cycle);

void particle_input_to_state(input_particle* p, particle_state* ps,
                             B_field_data* Bdata);

#pragma omp declare simd uniform(Bdata)
a5err particle_state_to_fo(particle_state* p, int i, particle_simd_fo* p_fo,
                           int j, B_field_data* Bdata);
#pragma omp declare simd uniform(Bdata)
void particle_fo_to_state(particle_simd_fo* p_fo, int j, particle_state* p,
                          B_field_data* Bdata);
#pragma omp declare simd uniform(Bdata)
a5err particle_state_to_gc(particle_state* p, int i, particle_simd_gc* p_gc,
                           int j, B_field_data* Bdata);
#pragma omp declare simd uniform(Bdata)
void particle_gc_to_state(particle_simd_gc* p_gc, int j, particle_state* p,
                          B_field_data* Bdata);
#pragma omp declare simd uniform(Bdata)
a5err particle_state_to_ml(particle_state* p, int i, particle_simd_ml* p_ml,
                           int j, B_field_data* Bdata);
#pragma omp declare simd uniform(Bdata)
void particle_ml_to_state(particle_simd_ml* p_ml, int j, particle_state* p,
                          B_field_data* Bdata);
#pragma omp declare simd uniform(p_fo,Bdata)
int particle_fo_to_gc(particle_simd_fo* p_fo, int j, particle_simd_gc* p_gc,
                      B_field_data* Bdata);
#pragma omp end declare target

#endif<|MERGE_RESOLUTION|>--- conflicted
+++ resolved
@@ -51,13 +51,9 @@
     real phidot;      /**< dphi/dt [rad/s]                                 */
     real zdot;        /**< dz/dt [m/s]                                     */
     real mass;        /**< Mass [kg]                                       */
-<<<<<<< HEAD
-    real charge;      /**< Charge [e]                                      */
+    real charge;      /**< Charge [C]                                      */
     int  anum;        /**< Atomic mass number of marker species            */
     int  znum;        /**< Charge number of marker species                 */
-=======
-    real charge;      /**< Charge [C]                                      */
->>>>>>> 660242cd
     real weight;      /**< Marker weight                                   */
     real time;        /**< Marker simulation time [s]                      */
     real cputime;     /**< Marker wall-clock time [s]                      */
@@ -96,13 +92,9 @@
     real v_phi;  /**< Velocity phi-component [m/s]        */
     real v_z;    /**< Velocity z-component [m/s]          */
     real mass;   /**< Mass [kg]                           */
-<<<<<<< HEAD
-    real charge; /**< Charge [e]                          */
+    real charge; /**< Charge [C]                          */
     int  anum;   /**< Atomic mass number [1]              */
     int  znum;   /**< Charge number [1]                   */
-=======
-    real charge; /**< Charge [C]                          */
->>>>>>> 660242cd
     real weight; /**< Particle marker weight              */
     real time;   /**< Particle marker simulation time [s] */
     integer id;  /**< Unique ID for the particle marker   */
@@ -122,13 +114,9 @@
     real pitch;  /**< Pitch                                     */
     real zeta;   /**< Gyroangle [rad]                           */
     real mass;   /**< Mass [kg]                                 */
-<<<<<<< HEAD
-    real charge; /**< Charge [e]                                */
+    real charge; /**< Charge [C]                                */
     int  anum;   /**< Atomic mass number [1]                    */
     int  znum;   /**< Charge number [1]                         */
-=======
-    real charge; /**< Charge [C]                                */
->>>>>>> 660242cd
     real weight; /**< Guiding center marker weight              */
     real time;   /**< Guiding center marker simulation time [s] */
     integer id;  /**< Unique ID for the guiding center marker   */
