--- conflicted
+++ resolved
@@ -27,7 +27,6 @@
 #include "mccc/mccc.h"
 #include "mccc/mccc_wiener.h"
 
-<<<<<<< HEAD
 /* DECLARE_TARGET_SIMD_UNIFORM(sim) */
 /* real simulate_gc_adaptive_inidt(sim_data* sim, particle_simd_gc* p, int i); */
 
@@ -60,10 +59,11 @@
 
 /*     /\* Current time step, suggestions for the next time step and next time */
 /*      * step                                                                *\/ */
-/*     real hin[NSIMD]      __memalign__; */
-/*     real hout_orb[NSIMD] __memalign__; */
-/*     real hout_col[NSIMD] __memalign__; */
-/*     real hnext[NSIMD]    __memalign__; */
+/*     real hin[NSIMD]       __memalign__; */
+/*     real hout_orb[NSIMD]  __memalign__; */
+/*     real hout_col[NSIMD]  __memalign__; */
+/*     real hout_rfof[NSIMD] __memalign__; */
+/*     real hnext[NSIMD]     __memalign__; */
 
 /*     /\* Flag indicateing whether a new marker was initialized *\/ */
 /*     int cycle[NSIMD]     __memalign__; */
@@ -75,6 +75,8 @@
 
 /*     particle_simd_gc p;  // This array holds current states */
 /*     particle_simd_gc p0; // This array stores previous states */
+
+/*     rfof_marker rfof_mrk; // RFOF specific data */
 
 /*     for(int i=0; i< NSIMD; i++) { */
 /*         p.id[i] = -1; */
@@ -83,6 +85,10 @@
 
 /*     /\* Initialize running particles *\/ */
 /*     int n_running = particle_cycle_gc(pq, &p, &sim->B_data, cycle); */
+
+/*     if(sim->enable_icrh) { */
+/*         rfof_set_up(&rfof_mrk, &sim->rfof_data); */
+/*     } */
 
 /*     #pragma omp simd */
 /*     for(int i = 0; i < NSIMD; i++) { */
@@ -105,7 +111,8 @@
 /*      * - Check whether time step was accepted */
 /*      *   - NO:  revert to initial state and ignore the end of the loop */
 /*      *          (except CPU_TIME_MAX end condition if this is implemented) */
-/*      *   - YES: update particle time, clean redundant Wiener processes, and proceed */
+/*      *   - YES: update particle time, clean redundant Wiener processes, and */
+/*      *          proceed */
 /*      * - Check for end condition(s) */
 /*      * - Update diagnostics */
 /*      *\/ */
@@ -115,9 +122,10 @@
 /*         #pragma omp simd */
 /*         for(int i = 0; i < NSIMD; i++) { */
 /*             particle_copy_gc(&p, i, &p0, i); */
-/*             hout_orb[i] = DUMMY_TIMESTEP_VAL; */
-/*             hout_col[i] = DUMMY_TIMESTEP_VAL; */
-/*             hnext[i]    = DUMMY_TIMESTEP_VAL; */
+/*             hout_orb[i]  = DUMMY_TIMESTEP_VAL; */
+/*             hout_col[i]  = DUMMY_TIMESTEP_VAL; */
+/*             hout_rfof[i] = DUMMY_TIMESTEP_VAL; */
+/*             hnext[i]     = DUMMY_TIMESTEP_VAL; */
 /*         } */
 
 /*         /\*************************** Physics **********************************\/ */
@@ -133,18 +141,20 @@
 /*         /\* Cash-Karp method for orbit-following *\/ */
 /*         if(sim->enable_orbfol) { */
 /*             if(sim->enable_mhd) { */
-/*                 step_gc_cashkarp_mhd(&p, hin, hout_orb, tol_orb, */
-/*                                      &sim->B_data, &sim->E_data, */
-/*                                      &sim->boozer_data, &sim->mhd_data); */
+/*                 step_gc_cashkarp_mhd( */
+/*                     &p, hin, hout_orb, tol_orb, &sim->B_data, &sim->E_data, */
+/*                     &sim->boozer_data, &sim->mhd_data, sim->enable_aldforce); */
 /*             } */
 /*             else { */
-/*                 step_gc_cashkarp(&p, hin, hout_orb, tol_orb, */
-/*                                  &sim->B_data, &sim->E_data); */
+/*                 step_gc_cashkarp( */
+/*                     &p, hin, hout_orb, tol_orb, &sim->B_data, &sim->E_data, */
+/*                     sim->enable_aldforce); */
 /*             } */
 /*             /\* Check whether time step was rejected *\/ */
 /*             #pragma omp simd */
 /*             for(int i = 0; i < NSIMD; i++) { */
-/*                 /\* Switch sign of the time-step again if it was reverted earlier *\/ */
+/*                 /\* Switch sign of the time-step again if it was reverted earlier */
+/*                 *\/ */
 /*                 if(sim->reverse_time) { */
 /*                     hout_orb[i] = -hout_orb[i]; */
 /*                     hin[i]      = -hin[i]; */
@@ -168,7 +178,22 @@
 /*             for(int i = 0; i < NSIMD; i++) { */
 /*                 if(p.running[i] && hout_col[i] < 0){ */
 /*                     p.running[i] = 0; */
-/*                     hnext[i] = hout_col[i]; */
+/*                     hnext[i] =  hout_col[i]; */
+/*                 } */
+/*             } */
+/*         } */
+
+/*         /\* Performs the ICRH kick if in resonance. *\/ */
+/*         if(sim->enable_icrh) { */
+/*             rfof_resonance_check_and_kick_gc( */
+/*                 &p, hin, hout_rfof, &rfof_mrk, &sim->rfof_data, &sim->B_data); */
+
+/*             /\* Check whether time step was rejected *\/ */
+/*             #pragma omp simd */
+/*             for(int i = 0; i < NSIMD; i++) { */
+/*                 if(p.running[i] && hout_rfof[i] < 0){ */
+/*                     p.running[i] = 0; */
+/*                     hnext[i] =  hout_rfof[i]; */
 /*                 } */
 /*             } */
 /*         } */
@@ -192,26 +217,26 @@
 /*                     } */
 /*                 } */
 
-/*                 /\* Retrieve marker states in case time step was rejected *\/ */
+/*                 /\* Retrieve marker states in case time step was rejected      *\/ */
 /*                 if(hnext[i] < 0) { */
 /*                     particle_copy_gc(&p0, i, &p, i); */
-
-/*                     hin[i] = -hnext[i]; */
 /*                 } */
 /*                 if(p.running[i]){ */
 
 /*                     /\* Advance time (if time step was accepted) and determine */
 /*                        next time step *\/ */
 /*                     if(hnext[i] < 0){ */
-/*                         /\* Time step was rejected, use the suggestion given by */
-/*                            integrator *\/ */
+/*                         /\* if hnext < 0, you screwed up and had to copy the */
+/*                         previous state. Therefore, let us use the suggestion */
+/*                         given by the integrator when retaking the failed step.*\/ */
 /*                         hin[i] = -hnext[i]; */
 /*                     } */
 /*                     else { */
 /*                         p.time[i] += ( 1.0 - 2.0 * ( sim->reverse_time > 0 ) ) */
 /*                             * hin[i]; */
 /*                         p.mileage[i] += hin[i]; */
-
+/*                         /\* In case the time step was succesful, pick the */
+/*                         smallest recommended value for the next step *\/ */
 /*                         if(hnext[i] > hout_orb[i]) { */
 /*                             /\* Use time step suggested by the orbit-following */
 /*                                integrator *\/ */
@@ -221,6 +246,10 @@
 /*                             /\* Use time step suggested by the collision */
 /*                                integrator *\/ */
 /*                             hnext[i] = hout_col[i]; */
+/*                         } */
+/*                         if(hnext[i] > hout_rfof[i]) { */
+/*                             /\* Use time step suggested by RFOF *\/ */
+/*                             hnext[i] = hout_rfof[i]; */
 /*                         } */
 /*                         if(hnext[i] == 1.0) { */
 /*                             /\* Time step is unchanged (happens when no physics */
@@ -258,12 +287,20 @@
 /*                     /\* Re-allocate array storing the Wiener processes *\/ */
 /*                     mccc_wiener_initialize(&(wienarr[i]), p.time[i]); */
 /*                 } */
+/*                 if(sim->enable_icrh) { */
+/*                     /\* Reset icrh (rfof) resonance memory matrix. *\/ */
+/*                     rfof_clear_history(&rfof_mrk, i); */
+/*                 } */
 /*             } */
 /*         } */
 /*     } */
 
 /*     /\* All markers simulated! *\/ */
 
+/*     /\* Deallocate rfof structs *\/ */
+/*     if(sim->enable_icrh) { */
+/*         rfof_tear_down(&rfof_mrk); */
+/*     } */
 /* } */
 
 /* /\** */
@@ -301,7 +338,8 @@
 /*         /\* Value calculated from collision frequency *\/ */
 /*         if(sim->enable_clmbcol) { */
 /*             real nu = 1; */
-/*             //mccc_collfreq_gc(p, &sim->B_data, &sim->plasma_data, sim->coldata, &nu, i); */
+/*             /\*mccc_collfreq_gc(p, &sim->B_data, &sim->plasma_data, */
+/*                 sim->coldata, &nu, i); *\/ */
 
 /*             /\* Only small angle collisions so divide this by 100 *\/ */
 /*             real colltime = 1/(100*nu); */
@@ -309,327 +347,4 @@
 /*         } */
 /*     } */
 /*     return h; */
-/* } */
-=======
-DECLARE_TARGET_SIMD_UNIFORM(sim)
-real simulate_gc_adaptive_inidt(sim_data* sim, particle_simd_gc* p, int i);
-
-#define DUMMY_TIMESTEP_VAL 1.0 /**< Dummy time step value */
-
-/**
- * @brief Simulates guiding centers using adaptive time-step
- *
- * The simulation includes:
- * - orbit-following with Cash-Karp method
- * - Coulomb collisions with Milstein method
- *
- * The simulation is carried until all marker have met some
- * end condition or are aborted/rejected. The final state of the
- * markers is stored in the given marker array. Other output
- * is stored in the diagnostic array.
- *
- * The adaptive time-step is determined by integrator error
- * tolerances as well as user-defined limits for how much
- * marker state can change during a single time-step.
- *
- * @param pq particles to be simulated
- * @param sim simulation data
- *
- */
-void simulate_gc_adaptive(particle_queue* pq, sim_data* sim) {
-
-    /* Wiener arrays needed for the adaptive time step */
-    mccc_wienarr wienarr[NSIMD];
-
-    /* Current time step, suggestions for the next time step and next time
-     * step                                                                */
-    real hin[NSIMD]       __memalign__;
-    real hout_orb[NSIMD]  __memalign__;
-    real hout_col[NSIMD]  __memalign__;
-    real hout_rfof[NSIMD] __memalign__;
-    real hnext[NSIMD]     __memalign__;
-
-    /* Flag indicateing whether a new marker was initialized */
-    int cycle[NSIMD]     __memalign__;
-
-    real tol_col = sim->ada_tol_clmbcol;
-    real tol_orb = sim->ada_tol_orbfol;
-
-    real cputime, cputime_last; // Global cpu time: recent and previous record
-
-    particle_simd_gc p;  // This array holds current states
-    particle_simd_gc p0; // This array stores previous states
-
-    rfof_marker rfof_mrk; // RFOF specific data
-
-    for(int i=0; i< NSIMD; i++) {
-        p.id[i] = -1;
-        p.running[i] = 0;
-    }
-
-    /* Initialize running particles */
-    int n_running = particle_cycle_gc(pq, &p, &sim->B_data, cycle);
-
-    if(sim->enable_icrh) {
-        rfof_set_up(&rfof_mrk, &sim->rfof_data);
-    }
-
-    #pragma omp simd
-    for(int i = 0; i < NSIMD; i++) {
-        if(cycle[i] > 0) {
-            /* Determine initial time-step */
-            hin[i] = simulate_gc_adaptive_inidt(sim, &p, i);
-            if(sim->enable_clmbcol) {
-                /* Allocate array storing the Wiener processes */
-                mccc_wiener_initialize(&(wienarr[i]), p.time[i]);
-            }
-        }
-    }
-
-    cputime_last = A5_WTIME;
-
-    /* MAIN SIMULATION LOOP
-     * - Store current state
-     * - Integrate motion due to bacgkround EM-field (orbit-following)
-     * - Integrate scattering due to Coulomb collisions
-     * - Check whether time step was accepted
-     *   - NO:  revert to initial state and ignore the end of the loop
-     *          (except CPU_TIME_MAX end condition if this is implemented)
-     *   - YES: update particle time, clean redundant Wiener processes, and
-     *          proceed
-     * - Check for end condition(s)
-     * - Update diagnostics
-     */
-    while(n_running > 0) {
-
-        /* Store marker states in case time step will be rejected */
-        #pragma omp simd
-        for(int i = 0; i < NSIMD; i++) {
-            particle_copy_gc(&p, i, &p0, i);
-            hout_orb[i]  = DUMMY_TIMESTEP_VAL;
-            hout_col[i]  = DUMMY_TIMESTEP_VAL;
-            hout_rfof[i] = DUMMY_TIMESTEP_VAL;
-            hnext[i]     = DUMMY_TIMESTEP_VAL;
-        }
-
-        /*************************** Physics **********************************/
-
-        /* Set time-step negative if tracing backwards in time */
-        #pragma omp simd
-        for(int i = 0; i < NSIMD; i++) {
-            if(sim->reverse_time) {
-                hin[i]  = -hin[i];
-            }
-        }
-
-        /* Cash-Karp method for orbit-following */
-        if(sim->enable_orbfol) {
-            if(sim->enable_mhd) {
-                step_gc_cashkarp_mhd(
-                    &p, hin, hout_orb, tol_orb, &sim->B_data, &sim->E_data,
-                    &sim->boozer_data, &sim->mhd_data, sim->enable_aldforce);
-            }
-            else {
-                step_gc_cashkarp(
-                    &p, hin, hout_orb, tol_orb, &sim->B_data, &sim->E_data,
-                    sim->enable_aldforce);
-            }
-            /* Check whether time step was rejected */
-            #pragma omp simd
-            for(int i = 0; i < NSIMD; i++) {
-                /* Switch sign of the time-step again if it was reverted earlier
-                */
-                if(sim->reverse_time) {
-                    hout_orb[i] = -hout_orb[i];
-                    hin[i]      = -hin[i];
-                }
-                if(p.running[i] && hout_orb[i] < 0){
-                    p.running[i] = 0;
-                    hnext[i] = hout_orb[i];
-                }
-            }
-        }
-
-        /* Milstein method for collisions */
-        if(sim->enable_clmbcol) {
-            real rnd[5*NSIMD];
-            random_normal_simd(&sim->random_data, 5*NSIMD, rnd);
-            mccc_gc_milstein(&p, hin, hout_col, tol_col, wienarr, &sim->B_data,
-                             &sim->plasma_data, &sim->mccc_data, rnd);
-
-            /* Check whether time step was rejected */
-            #pragma omp simd
-            for(int i = 0; i < NSIMD; i++) {
-                if(p.running[i] && hout_col[i] < 0){
-                    p.running[i] = 0;
-                    hnext[i] =  hout_col[i];
-                }
-            }
-        }
-
-        /* Performs the ICRH kick if in resonance. */
-        if(sim->enable_icrh) {
-            rfof_resonance_check_and_kick_gc(
-                &p, hin, hout_rfof, &rfof_mrk, &sim->rfof_data, &sim->B_data);
-
-            /* Check whether time step was rejected */
-            #pragma omp simd
-            for(int i = 0; i < NSIMD; i++) {
-                if(p.running[i] && hout_rfof[i] < 0){
-                    p.running[i] = 0;
-                    hnext[i] =  hout_rfof[i];
-                }
-            }
-        }
-
-        /**********************************************************************/
-
-        cputime = A5_WTIME;
-        #pragma omp simd
-        for(int i = 0; i < NSIMD; i++) {
-            if(p.id[i] > 0 && !p.err[i]) {
-                /* Check other time step limitations */
-                if(hnext[i] > 0) {
-                    real dphi = fabs(p0.phi[i]-p.phi[i]) / sim->ada_max_dphi;
-                    real drho = fabs(p0.rho[i]-p.rho[i]) / sim->ada_max_drho;
-
-                    if(dphi > 1 && dphi > drho) {
-                        hnext[i] = -hin[i]/dphi;
-                    }
-                    else if(drho > 1 && drho > dphi) {
-                        hnext[i] = -hin[i]/drho;
-                    }
-                }
-
-                /* Retrieve marker states in case time step was rejected      */
-                if(hnext[i] < 0) {
-                    particle_copy_gc(&p0, i, &p, i);
-                }
-                if(p.running[i]){
-
-                    /* Advance time (if time step was accepted) and determine
-                       next time step */
-                    if(hnext[i] < 0){
-                        /* if hnext < 0, you screwed up and had to copy the
-                        previous state. Therefore, let us use the suggestion
-                        given by the integrator when retaking the failed step.*/
-                        hin[i] = -hnext[i];
-                    }
-                    else {
-                        p.time[i] += ( 1.0 - 2.0 * ( sim->reverse_time > 0 ) )
-                            * hin[i];
-                        p.mileage[i] += hin[i];
-                        /* In case the time step was succesful, pick the
-                        smallest recommended value for the next step */
-                        if(hnext[i] > hout_orb[i]) {
-                            /* Use time step suggested by the orbit-following
-                               integrator */
-                            hnext[i] = hout_orb[i];
-                        }
-                        if(hnext[i] > hout_col[i]) {
-                            /* Use time step suggested by the collision
-                               integrator */
-                            hnext[i] = hout_col[i];
-                        }
-                        if(hnext[i] > hout_rfof[i]) {
-                            /* Use time step suggested by RFOF */
-                            hnext[i] = hout_rfof[i];
-                        }
-                        if(hnext[i] == 1.0) {
-                            /* Time step is unchanged (happens when no physics
-                               are enabled) */
-                            hnext[i] = hin[i];
-                        }
-                        hin[i] = hnext[i];
-                        if(sim->enable_clmbcol) {
-                            /* Clear wiener processes */
-                            mccc_wiener_clean(&(wienarr[i]), p.time[i]);
-                        }
-                    }
-
-                    p.cputime[i] += cputime - cputime_last;
-                }
-            }
-        }
-        cputime_last = cputime;
-
-        /* Check possible end conditions */
-        endcond_check_gc(&p, &p0, sim);
-
-        /* Update diagnostics */
-        diag_update_gc(&sim->diag_data, &sim->B_data, &p, &p0);
-
-        /* Update number of running particles */
-        n_running = particle_cycle_gc(pq, &p, &sim->B_data, cycle);
-
-        /* Determine simulation time-step for new particles */
-        #pragma omp simd
-        for(int i = 0; i < NSIMD; i++) {
-            if(cycle[i] > 0) {
-                hin[i] = simulate_gc_adaptive_inidt(sim, &p, i);
-                if(sim->enable_clmbcol) {
-                    /* Re-allocate array storing the Wiener processes */
-                    mccc_wiener_initialize(&(wienarr[i]), p.time[i]);
-                }
-                if(sim->enable_icrh) {
-                    /* Reset icrh (rfof) resonance memory matrix. */
-                    rfof_clear_history(&rfof_mrk, i);
-                }
-            }
-        }
-    }
-
-    /* All markers simulated! */
-
-    /* Deallocate rfof structs */
-    if(sim->enable_icrh) {
-        rfof_tear_down(&rfof_mrk);
-    }
-}
-
-/**
- * @brief Calculates time step value
- *
- * The returned time step is either directly user-defined, 1/100th of collision
- * frequency or user-defined fraction of gyro-motion.
- *
- * @param sim pointer to simulation data struct
- * @param p SIMD array of markers
- * @param i index of marker for which time step is assessed
- *
- * @return Calculated time step
- */
-real simulate_gc_adaptive_inidt(sim_data* sim, particle_simd_gc* p, int i) {
-    /* Just use some large value if no physics are defined */
-    real h = DUMMY_TIMESTEP_VAL;
-
-    /* Value defined directly by user */
-    if(sim->fix_usrdef_use) {
-        h =  sim->fix_usrdef_val;
-    }
-    else {
-        /* Value calculated from gyrotime */
-        if(sim->enable_orbfol) {
-            real Bnorm = math_normc(p->B_r[i], p->B_phi[i], p->B_z[i]);
-            real gyrotime = CONST_2PI /
-                phys_gyrofreq_ppar(p->mass[i], p->charge[i], p->mu[i],
-                                   p->ppar[i], Bnorm);
-            if(h > gyrotime) {
-                h = gyrotime;
-            }
-        }
-
-        /* Value calculated from collision frequency */
-        if(sim->enable_clmbcol) {
-            real nu = 1;
-            /*mccc_collfreq_gc(p, &sim->B_data, &sim->plasma_data,
-                sim->coldata, &nu, i); */
-
-            /* Only small angle collisions so divide this by 100 */
-            real colltime = 1/(100*nu);
-            if(h > colltime) {h=colltime;}
-        }
-    }
-    return h;
-}
->>>>>>> e0183af7
+/* } */