--- conflicted
+++ resolved
@@ -219,19 +219,10 @@
 
 /* GOTO this block to free resources in case simulation crashes */
 CLEANUP_FAILURE:
-<<<<<<< HEAD
-
-    print_err("Clearing at exit.\n");
-    mpi_interface_finalize();
-    if(p != NULL) free(p);
-    if(ps != NULL) free(ps);
-    if(pout != NULL) free(pout);
-=======
-    free(p);
-    free(ps);
-    free(pout);
+    if(p!= NULL) free(p);
+    if(ps!= NULL) free(ps);
+    if(pout!= NULL) free(pout);
     mpi_interface_finalize(1);
->>>>>>> 6a2a6032
     abort();
     return 1;
 }
