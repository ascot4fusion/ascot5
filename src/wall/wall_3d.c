--- conflicted
+++ resolved
@@ -282,11 +282,7 @@
     }
     w->tree_array = (int*) malloc((2*ncell + list_size)*sizeof(int));
     w->tree_array_size = 2*ncell + list_size;
-<<<<<<< HEAD
-    
-=======
-
->>>>>>> e0183af7
+
     int next_empty_list = ncell;
     for(i = 0; i < ncell; i++) {
         /* First ncell elements store the position where the actual cell data
