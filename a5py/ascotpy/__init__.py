--- conflicted
+++ resolved
@@ -55,38 +55,12 @@
             return
 
         # Initialize attributes
-<<<<<<< HEAD
         self._nmrk = ctypes.c_int32()
-        self._inistate = ctypes.POINTER(ascot2py.struct_c__SA_particle_state)()
-        self._endstate = ctypes.POINTER(ascot2py.struct_c__SA_particle_state)()
-        self._diag_occupied = False
-
-        self._sim = ascot2py.struct_c__SA_sim_data()
-=======
-        self._offload_ready     = False
-        self._nmrk              = ctypes.c_int32()
-        self._diag_occupied     = False
-        self._offload_data      = _get_struct_class("offload_package")()
-        self._offload_array     = ctypes.POINTER(ctypes.c_double)()
-        self._int_offload_array = ctypes.POINTER(ctypes.c_int   )()
         self._inistate = ctypes.POINTER(_get_struct_class("particle_state"))()
         self._endstate = ctypes.POINTER(_get_struct_class("particle_state"))()
-
-        self._sim = _get_struct_class("sim_offload_data")()
-        self._bfield_offload_array  = ctypes.POINTER(ctypes.c_double)()
-        self._efield_offload_array  = ctypes.POINTER(ctypes.c_double)()
-        self._plasma_offload_array  = ctypes.POINTER(ctypes.c_double)()
-        self._neutral_offload_array = ctypes.POINTER(ctypes.c_double)()
-        self._wall_offload_array    = ctypes.POINTER(ctypes.c_double)()
-        self._boozer_offload_array  = ctypes.POINTER(ctypes.c_double)()
-        self._mhd_offload_array     = ctypes.POINTER(ctypes.c_double)()
-        self._asigma_offload_array  = ctypes.POINTER(ctypes.c_double)()
-        self._nbi_offload_array     = ctypes.POINTER(ctypes.c_double)()
-        self._diag_offload_array    = ctypes.POINTER(ctypes.c_double)()
-
-        self._wall_int_offload_array = ctypes.POINTER(ctypes.c_int)()
-
->>>>>>> 70c737b6
+        self._diag_occupied = False
+
+        self._sim = _get_struct_class("sim_data")()
         self._mute = "no"
 
     def _initmpi(self, mpirank, mpisize, mpiroot=0):
