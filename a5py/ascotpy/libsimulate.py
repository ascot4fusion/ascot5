--- conflicted
+++ resolved
@@ -419,15 +419,8 @@
                 setattr(inistate[j], name, val)
 
         # Initialize diagnostics array and endstate
-<<<<<<< HEAD
-        self._endstate = ctypes.pointer(ascot2py.struct_c__SA_particle_state())
+        self._endstate = ctypes.pointer(_get_struct_class("particle_state")())
         ascot2py.diag_init(ctypes.byref(self._sim.diag_data), self._nmrk)
-=======
-        self._endstate = ctypes.pointer(_get_struct_class("particle_state")())
-        ascot2py.diag_init_offload(ctypes.byref(self._sim.diag_offload_data),
-                                   ctypes.byref(self._diag_offload_array),
-                                   self._nmrk)
->>>>>>> 70c737b6
         self._diag_occupied = True
 
         # Simulate and print stdout/stderr if requested
@@ -522,15 +515,8 @@
             raise AscotInitException(
                 "Free previous results before running the simulation")
         # Initialize diagnostics array and endstate
-<<<<<<< HEAD
-        self._endstate = ctypes.pointer(ascot2py.struct_c__SA_particle_state())
+        self._endstate = ctypes.pointer(_get_struct_class("particle_state")())
         ascot2py.diag_init(ctypes.byref(self._sim.diag_data), nprt)
-=======
-        self._endstate = ctypes.pointer(_get_struct_class("particle_state")())
-        ascot2py.diag_init_offload(ctypes.byref(self._sim.diag_offload_data),
-                                   ctypes.byref(self._diag_offload_array),
-                                   nprt)
->>>>>>> 70c737b6
         self._diag_occupied = True
 
         # Simulate and print stdout/stderr if requested
