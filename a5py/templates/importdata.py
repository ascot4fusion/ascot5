--- conflicted
+++ resolved
@@ -971,13 +971,8 @@
                         - np.matmul(rmnc[i,:]*np.cos(xmt), np.sin(xnz).T))
         return f
     @staticmethod
-<<<<<<< HEAD
-    def vmec_field(self,ncfile,phimin=0,phimax=360,nphi=361,ntheta=120,
-                   nr=100,nz=100,psipad=0.0):
-=======
     def vmec_field(ncfile,phimin=0,phimax=361,nphi=361,ntheta=120,
                    nr=100,nz=100,psipad=0.0, extrapolate=True):
->>>>>>> cb782d6c
         """Load magnetic field data from a VMEC equilibrium.
 
         Notes
