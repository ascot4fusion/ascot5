--- conflicted
+++ resolved
@@ -30,11 +30,7 @@
 
 #for vmec_field and extender_field
 try:
-<<<<<<< HEAD
-    from netCDF4 as nc
-=======
     import netCDF4 as nc
->>>>>>> 4c49a62b
 except:
     nc = None
 
@@ -1314,18 +1310,13 @@
         phi = np.deg2rad(np.linspace(phimin, phimax, nphi, endpoint=False))  # rad
 
         # magnetic axis
-<<<<<<< HEAD
         grid_axis = dscg.LinearGrid(rho=0.0, zeta=nphi, NFP=1)
-=======
-        grid_axis = dscg.LinearGrid(rho=0.0, zeta=phi, NFP=eq.NFP)
->>>>>>> 4c49a62b
         data_axis = eq.compute(["R", "Z"], grid=grid_axis)
         axis_r = data_axis["R"]  # m
         axis_z = data_axis["Z"]  # m
         psi0 = 0  # Wb
 
         # boundary
-<<<<<<< HEAD
         grid = dscg.LinearGrid(rho=1.0, theta=ntheta, zeta=nphi,
                                NFP=1, sym=False,endpoint=True)
         data = eq.compute(["R", "Z"], grid=grid)
@@ -1343,20 +1334,6 @@
         rmax = np.max(bdry_r)  # m
         zmin = np.min(bdry_z)  # m
         zmax = np.max(bdry_z)  # m
-=======
-        grid_bdry = dscg.LinearGrid(rho=1.0, theta=theta, zeta=phi, NFP=eq.NFP)
-        data_bdry = eq.compute(["R", "Z"], grid=grid_bdry)
-        bdry_r = data_bdry["R"]
-        bdry_z = data_bdry["Z"]
-
-        # boundary
-        grid_bdry = dscg.LinearGrid(rho=1.0, theta=theta, zeta=phi, NFP=eq.NFP)
-        data_bdry = eq.compute(["R", "Z"], grid=grid_bdry)
-        rmin = np.min(data_bdry["R"])  # m
-        rmax = np.max(data_bdry["R"])  # m
-        zmin = np.min(data_bdry["Z"])  # m
-        zmax = np.max(data_bdry["Z"])  # m
->>>>>>> 4c49a62b
         psi1 = eq.Psi  # Wb
 
         # output domain
