"""
Main module for reading ASCOT5 HDF5 files.

To use this module, initialize an Ascot object as
<pre>a5 = ascot5.Ascot("/path/to/ascot_hdf5_file.h5")</pre>
This object acts as an container object or Matlab-like struct, meaning one can
use it to inspect the Ascot HDF5 file e.g. as
<pre>a5.bfield.B_2D_1234567890</pre>
or, equivalently,
<pre>a5["bfield"]["B_2D_1234567890"]</pre>

One can also access the simulation results e.g. as
<pre>a5.run_1234567890["orbits"]</pre>

The lowest level objects in the hierarchy are objects that represents that
specific type of input or output, each with their own methods. These methods can
be used e.g. as
<pre>a5["bfield"]["B_2D_1234567890"].plot_fluxsurfaces()</pre>
or
<pre>a5.run_1234567890["orbits"].plot_2D("R", "z", endstate="wall")</pre>

The lowest level objects contain no data, but they can read the data that is
stored in the HDF5 file. To read the data into a Python dictionary, call
>a5.run_1234567890["inistate"].read()

The intermediate and top level objects (i.e. a5, a5.bfield, a5.run_1234567890 in
the examples above) are node-objects that are only used to navigate the HDF5
file. As such they only contain metadata and have no access to the HDF5 file
once the ascot5.Ascot object has been initialized.

The top level node contains input parent groups (bfield, efield, options,
neutral, marker, plasma, and wall) and the run groups that hold simulation
results.

There are several ways to use the ascot5.Ascot object to navigate. One can refer
to the active run as
<pre>a5.active</pre>
or active input field as
<pre>a5.bfield.active</pre>
To get the input field that was active in the given run:
<pre>a5.active.bfield</pre>
QID of the active field
<pre>a5.bfield.activeqid</pre>
Use QID as a reference to the field
<pre>a5.bfield.q1234567890</pre>

These examples also work with dictionary-like reference but here we use only the
attribute-like referencing for brevity.

You can even use field description to refer to it
<pre>a5.That_PRL_run</pre>
However, there are few rules to this:
- If the description is over 20 characters long, only the first 20 characters
  are used in referencing.
- Spaces and hyphens are turned to underscores and dots are removed. Avoid using
  any special characters.
- If two or more fields have identical descriptions (like the default _), there
  is no quarantee to which one the description refers to.

Finally, you can print the contents of a node with
<pre>a5.ls()</pre>
The list is ordered so that the first item is active qid and the rest are sorted
by date they were created from newest to oldest. You can use the index at which
the field appears in this list to reference it, so you can e.g. refer to the
active field as
<pre>a5.bfield[0]</pre>

Note: Methods and functions in this module cannot be used to modify the data in
the HDF5 file. You can (if you try hard enough) modify the object and its
attributes but then you are modifying only the object and not the HDF5 file. If
you do modify the attributes, then the functionality of this module is no longer
quaranteed. However, you can always re-initialize the object from the HDF5 file.

File: ascot5.py
"""

import h5py
import warnings

from . ascot5file import get_qid, get_activeqid, get_desc, get_date, get_type
from . ascot5file import get_inputqids

from a5py.ascot5io.B_TC       import B_TC
from a5py.ascot5io.B_GS       import B_GS
from a5py.ascot5io.B_2DS      import B_2DS
from a5py.ascot5io.B_3DS      import B_3DS
from a5py.ascot5io.B_3DST     import B_3DST
from a5py.ascot5io.B_STS      import B_STS
from a5py.ascot5io.E_TC       import E_TC
from a5py.ascot5io.E_1DS      import E_1DS
from a5py.ascot5io.E_3D       import E_3D
from a5py.ascot5io.E_3DS      import E_3DS
from a5py.ascot5io.E_3DST     import E_3DST
from a5py.ascot5io.mrk_prt    import mrk_prt
from a5py.ascot5io.mrk_gc     import mrk_gc
from a5py.ascot5io.mrk_fl     import mrk_fl
from a5py.ascot5io.wall_2D    import wall_2D
from a5py.ascot5io.wall_3D    import wall_3D
from a5py.ascot5io.plasma_1D  import plasma_1D
from a5py.ascot5io.plasma_1DS import plasma_1DS
from a5py.ascot5io.N0_3D      import N0_3D
from a5py.ascot5io.boozer     import Boozer
from a5py.ascot5io.mhd        import MHD
from a5py.ascot5io.options    import Opt

from a5py.ascot5io.nbi        import nbi

from a5py.ascot5io.state      import State
from a5py.ascot5io.orbits     import Orbits
from a5py.ascot5io.transcoef  import Transcoef
from a5py.ascot5io.dist_5D    import Dist_5D
from a5py.ascot5io.dist_6D    import Dist_6D
from a5py.ascot5io.dist_rho5D import Dist_rho5D
from a5py.ascot5io.dist_rho6D import Dist_rho6D

from a5py.ascot5io.ascot5file import INPUT_PARENTS


class textcolor:
    """
    Colors for making the ls command easier to read.
    """
    reset='\033[0m'
    bold='\033[01m'
    underline='\033[04m'
    black='\033[30m'
    red='\033[31m'
    green='\033[32m'
    orange='\033[33m'
    blue='\033[34m'
    purple='\033[35m'
    cyan='\033[36m'
    lightgrey='\033[37m'
    darkgrey='\033[90m'
    lightred='\033[91m'
    lightgreen='\033[92m'
    yellow='\033[93m'
    lightblue='\033[94m'
    pink='\033[95m'
    lightcyan='\033[96m'
    title  = bold + underline + purple
    header = bold
    active = green

def create_inputobject(key, h5group):
    """
    Create an input object based on the HDF5 group name

    Whenever you add a new input type, add it here and it then can be accessed
    via ASCOT object.
    """
    name_and_object = {
        "B_TC" : B_TC, "B_GS" : B_GS, "B_2DS" : B_2DS, "B_3DS" : B_3DS,
        "B_3DST" : B_3DST, "B_STS" : B_STS,
        "E_TC" : E_TC, "E_1DS" : E_1DS, "E_3D" : E_3D, "E_3DS" : E_3DS,
        "E_3DST" : E_3DST,
        "prt" : mrk_prt, "gc" : mrk_gc, "fl" : mrk_fl,
        "wall_2D" : wall_2D, "wall_3D" : wall_3D,
        "plasma_1D" : plasma_1D, "plasma_1DS" : plasma_1DS,
        "N0_3D" : N0_3D,
<<<<<<< HEAD
        "Boozer" : Boozer, "MHD_STAT" : MHD, "MHD_NONSTAT" : MHD,
        "opt" : Opt
=======
        "opt" : Opt, 
        "nbi" : nbi
>>>>>>> 75e822b8
    }

    if key not in name_and_object:
        warnings.warn("Unknown input group " + key)
        return None

    return name_and_object[key](h5group)


def create_outputobject(key, h5group, runnode):
    """
    Create an output object based on the HDF5 group name

    Whenever you add a new output type, add it here and it then can be accessed
    via ASCOT object.
    """
    name_and_object = {
        "inistate" : State, "endstate" : State, "orbit" : Orbits,
        "dist5d" : Dist_5D, "dist6d" : Dist_6D, "distrho5d" : Dist_rho5D,
        "distrho6d" : Dist_rho6D, "transcoef" : Transcoef
    }

    if key not in name_and_object:
        warnings.warn("Unknown output group " + key)
        return None

    return name_and_object[key](h5group, runnode)


class _Node():
    """
    Class which lets its attributes be accessed in a dictionary-like manner.

    Instances of this class can be made (almost) immutable.
    """

    def __init__(self):
        """
        Initialize a mutable node.
        """
        self._frozen = False

    def _freeze(self):
        """
        Make this node immutable.
        """
        self._frozen = True

    def _unfreeze(self):
        """
        Make this node mutable.
        """
        self._frozen = False

    def __setitem__(self, key, value):
        """
        Add a new attribute this node in dictionary style.

        Args:
            key: Name of the attribute
            value: Value of the attribute
        """
        if self._frozen:
            print("Frozen - new entries are not accepted.")
            return

        cleankey = self._remove_illegal_chars(key)
        setattr(self, cleankey, value)

    def __setattr__(self, key, value):
        """
        Add a new attribute this node.

        Args:
            key: Name of the attribute
            value: Value of the attribute
        """
        if key != "_frozen" and self._frozen:
            print("Frozen - new entries are not accepted.")

        else:
            cleankey = self._remove_illegal_chars(key)
            super().__setattr__(cleankey, value)

    def ls(self):
        """
        Print a string representation of this node.
        """
        print(str(self))

    def __contains__(self, key):
        try:
            getattr(self, key)
            return True
        except AttributeError:
            return False

    def __getitem__(self, key):
        """
        Allows accessing attributes dictionary-like.

        Args:
            key: Attribute name or index
        Returns:
            Attribute value or None if not found or invalid index
        """

        return getattr(self, key)

    @staticmethod
    def _remove_illegal_chars(key):
        """
        Remove illegal characters from argument so it becomes a valid attribute

        Args:
            String to be cleaned
        Returns:
            String from which illegal characters are replaced or removed
        """
        key = key.replace(" ", "_")
        key = key.replace("-", "_")
        key = key.replace(".","")
        return key

class _ContainerNode(_Node):
    """
    Node from which contents can be accessed via QID or description.
    """

    _MAX_DESC = 20

    def __init__(self):
        """
        Initialize a mutable node.
        """
        super().__init__()
        self._qids  = []
        self._descs = []
        self._dates = []
        self._types = []

    def __getitem__(self, key):
        """
        Allows accessing attributes dictionary-like and by index.

        Args:
            key: Attribute name or index
        Returns:
            Attribute value or None if not found or invalid index
        """

        # Is item a direct reference or reference by index?
        if type(key) is str:
            # Direct reference
            return super().__getitem__(key)
        else:
            if key >= len(self._qids):
                print("Index out of bounds. Maximum index is "
                      + len(self._qids))
                return None

            return super().__getitem__(self._qids[key])

    def _init_store_qidgroup(self, h5file, h5group, dataobject):
        groupname = h5group.name.split("/")[-1]
        qid = get_qid(groupname)
        self._qids.append("q" + qid)
        self._descs.append( get_desc(h5file, h5group) )
        self._dates.append( get_date(h5file, h5group) )
        self._types.append( get_type(h5group) )

        # Make sure reference by description is not too long
        max_ind = min( len(self._descs[-1]), self._MAX_DESC )

        referencename = self._remove_illegal_chars(groupname)
        descreference = self._descs[-1][:max_ind]

        self[referencename] = dataobject
        self["q" + qid]     = dataobject

        if descreference != "No description.":
            self[descreference] = dataobject

    def _init_store_activegroup(self, h5file, parent):
        self.activeqid = "q" + get_activeqid(h5file, parent)
        self.active    = self[self.activeqid]

    def _init_organize(self):
        # Organize qids, descriptions, dates and field names by active status
        # and date (active one first, then sorted by date from newest to oldest)
        index = self._qids.index(self.activeqid)

        sortedqids  = [ self._qids.pop(index)  ]
        sorteddates = [ self._dates.pop(index) ]
        sortedtypes = [ self._types.pop(index) ]
        sorteddescs = [ self._descs.pop(index) ]

        if len(self._qids) > 0:
            # This sorts elements in y by sorted x
            sortedqids  += \
                    [x for _, x in sorted(zip(self._dates, self._qids))]
            sortedtypes += \
                    [x for _, x in sorted(zip(self._dates, self._types))]
            sorteddescs += \
                    [x for _, x in sorted(zip(self._dates, self._descs))]
            sorteddates += sorted(self._dates)

        self._qids  = sortedqids
        self._dates = sorteddates
        self._types = sortedtypes
        self._descs = sorteddescs

class _InputNode(_ContainerNode):
    """
    Node that represents an input parent group.

    Create an instance that represents the given input data.

    This function is called for all input fields when ascot5.Ascot object is
    initialized. These objects should be light-weight when they are
    initialized and all actual input data reading should be left to be done
    once the methods of these objects are called.

    Args:
        type_: String from which the type of the input data is recognized
        h5pygroup: Input data's h5py group.

    Returns:
        AscotData object representing the given input data.
    """

    def __init__(self, parent):
        """
        Initialize this node by initializing input objects and storing them.
        """
        super().__init__()

        for key in parent.keys():
            type_ = get_type(parent[key].name.split("/")[-1])
            inputobj = create_inputobject(type_, parent[key])
            if inputobj is not None:
                self._init_store_qidgroup(parent.file, parent[key], inputobj)

        self._init_store_activegroup(parent.file, parent)

        self._init_organize()

        self._freeze()

    def __str__(self):
        """
        Get a table showing fields, qids, dates, and descriptions as a string.
        """
        string = ""
        for i in range(0, len(self._qids)):
            string += textcolor.header + self._types[i].ljust(10) + " "  + \
                      self._qids[i][1:] + textcolor.reset + " "  +       \
                      self._dates[i]
            if i == 0:
                string += textcolor.active + "  [active]" + textcolor.reset

            string += "\n" + self._descs[i]
            if i < ( len(self._qids) - 1 ) :
                string += "\n"

        return string

class _RunNode(_Node):
    """
    Create an instance that represents the given run group data.

    This function is called for all run groups when ascot5.Ascot object is
    initialized. These objects should be light-weight when they are initialized
    and all actual output data reading should be left to be done once the
    methods of these objects are called.

    This is different to ascot5._create_input_group() because that only
    initializes a single data object while this one initializes all objects
    (whose data is present in the run group) and returns a node containing
    them. The reason is that input fields have QIDs and other metadata
    while the groups within the run group doesn't.

    Args:
        rungroup : Run group's h5py group.
        inputgroups : tuple inputgroups' names and h5pygroups

    Returns:
        ascot5._StandardNode object representing the given run group data.
    """

    def __init__(self, rungroup, inputgroups):
        super().__init__()

        self._qid  = get_qid(rungroup)
        self._date = get_date(rungroup.file, rungroup)
        self._desc = get_desc(rungroup.file, rungroup)

        # Put references to the input data
        for inp in range(0, len(inputgroups)):
            self[inputgroups[inp][0]] = inputgroups[inp][1]

        for key in rungroup:
            key = rungroup[key].name.split("/")[-1]
            outputobj = create_outputobject(key, rungroup[key], self)
            if outputobj is not None:
                self[key] = outputobj

        self._freeze()

    def __str__(self):
        string = textcolor.title + "Run:\n"  \
                 + textcolor.reset + textcolor.header \
                 + "        " + self._qid + textcolor.reset + " " \
                 + self._date + "\n" \
                 + "        " + self._desc + "\n"

        string += textcolor.title + "\nInput:\n" \
                  + textcolor.reset
        for inp in INPUT_PARENTS:
            string += textcolor.active + inp.ljust(8) + textcolor.reset  \
                      + textcolor.header + self[inp].get_type().ljust(10) \
                      + " " + self[inp].get_qid() +  textcolor.reset    \
                      + "    " + self[inp].get_date()  \
                      + "\n        "                   \
                      + self[inp].get_desc() + "\n"

        string += textcolor.title + "\nOutput:\n" \
                  + textcolor.reset
        for key in vars(self):
            if key not in INPUT_PARENTS and key[0] != "_":
                string += key + "\n"

        return string

    def get_date(self):
        return self._date

    def get_qid(self):
        return self._qid

    def get_desc(self):
        return self._desc


class Ascot(_ContainerNode):
    """
    Top node used for exploring the HDF5 file.

    This node holds all input nodes and run nodes. Different run nodes (i.e.
    run groups) can be accessed by their QID or description whereas input nodes
    can only be accessed by their name e.g. bfield.
    """

    def __init__(self, fn):
        """
        Initialize the whole node structure recursively and create data objects.
        """
        super().__init__()
        self._hdf5fn = fn
        self.reload()

    def __enter__(self):
        return self

    def __exit__(self, type, value, traceback):
        return

    def __str__(self):
        """
        Overview of inputs and results in the HDF5 file in a string format.
        """
        string = textcolor.title + "Inputs:\n" \
                 + textcolor.reset
        for inp in INPUT_PARENTS:
            if(hasattr(self, inp)):
                g = self[inp]
                string += textcolor.active + inp.ljust(8) + textcolor.reset \
                          + textcolor.header + g._types[0].ljust(10) + " "   \
                          + g._qids[0][1:] + textcolor.reset + " " \
                          + g._dates[0] \
                          + "\n        " + g._descs[0] + "\n"

        string += textcolor.title + "\nResults:\n" \
                  + textcolor.reset
        for i in range(0, len(self._qids)):
            string += textcolor.header + "run" + " " + self._qids[i][1:] + " " \
                      + textcolor.reset + self._dates[i] + "\n" + self._descs[i]
            if i < ( len(self._qids) - 1 ) :
                string += "\n"

        return string

    def reload(self):
        fn = self._hdf5fn
        for v in list(vars(self)):
            delattr(self, v)

        super().__init__()
        self._hdf5fn = fn

        with h5py.File(self._hdf5fn, "r") as h5:

            # Initialize input groups.
            for inp in h5.keys():
                if( inp in INPUT_PARENTS ):
                    self[inp] = _InputNode(h5[inp])

            if "results" in h5:
                for run in h5["results"].keys():

                    # Fetch those input groups that correspond to this run.
                    inputqids   = get_inputqids(h5["results"][run].file,
                                                h5["results"][run])

                    inputgroups = []
                    for inp in range(len(inputqids)):

                        if hasattr(self, INPUT_PARENTS[inp]):
                            groups = getattr(self, INPUT_PARENTS[inp])
                            inputgroups.append((INPUT_PARENTS[inp],
                                                groups["q" + inputqids[inp]]))

                    # Make a run node and store it.
                    runnode = _RunNode(h5["results"][run], inputgroups)
                    self._init_store_qidgroup(h5, h5["results"][run], runnode)

                self._init_store_activegroup(h5, h5["results"])
                self._init_organize()

        self._freeze()<|MERGE_RESOLUTION|>--- conflicted
+++ resolved
@@ -158,13 +158,9 @@
         "wall_2D" : wall_2D, "wall_3D" : wall_3D,
         "plasma_1D" : plasma_1D, "plasma_1DS" : plasma_1DS,
         "N0_3D" : N0_3D,
-<<<<<<< HEAD
         "Boozer" : Boozer, "MHD_STAT" : MHD, "MHD_NONSTAT" : MHD,
-        "opt" : Opt
-=======
-        "opt" : Opt, 
+        "opt" : Opt,
         "nbi" : nbi
->>>>>>> 75e822b8
     }
 
     if key not in name_and_object:
