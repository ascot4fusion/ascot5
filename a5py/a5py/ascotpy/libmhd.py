"""
Methods to evaluate quantities from MHD data.

File: libmhd.py
"""
import numpy as np

from a5py.ascotpy.libascot import LibAscot


import importlib.util as util

plt = util.find_spec("matplotlib")
if plt:
    import matplotlib.pyplot as plt

class LibMhd(LibAscot):

    quantities = ["mhd_br", "mhd_bphi", "mhd_bz","mhd_er", "mhd_ephi", "mhd_ez"]

    def evaluate(self, R, phi, z, t, quantity):

        out = None
        if quantity in ["mhd_br", "mhd_bphi", "mhd_bz", "mhd_er", "mhd_ephi",
<<<<<<< HEAD
"mhd_ez"]:
            out = self.eval_mhd(R, phi, z, t)[quantity]
=======
                        "mhd_ez"]:
            out = self.eval_mhd(R, phi, z, t)[quantity[4:]]
>>>>>>> 1f510244

        assert out is not None, "Unknown quantity"

        return out<|MERGE_RESOLUTION|>--- conflicted
+++ resolved
@@ -22,13 +22,8 @@
 
         out = None
         if quantity in ["mhd_br", "mhd_bphi", "mhd_bz", "mhd_er", "mhd_ephi",
-<<<<<<< HEAD
 "mhd_ez"]:
-            out = self.eval_mhd(R, phi, z, t)[quantity]
-=======
-                        "mhd_ez"]:
             out = self.eval_mhd(R, phi, z, t)[quantity[4:]]
->>>>>>> 1f510244
 
         assert out is not None, "Unknown quantity"
 
