--- conflicted
+++ resolved
@@ -79,17 +79,10 @@
  *
  * @todo Reorganize this function so that it conforms to documentation.
  */
-<<<<<<< HEAD
 void simulate(
     int id, int n_particles, particle_state* p, sim_offload_data* sim_offload,
     offload_package* offload_data, real* offload_array, int* int_offload_array,
     real* diag_offload_array) {
-=======
-void simulate(int id, int n_particles, particle_state* p,
-              sim_offload_data* sim_offload, offload_package* offload_data,
-              real* offload_array, int* int_offload_array,
-              real* diag_offload_array) {
->>>>>>> 2d1c1acc
 
     char targetname[5];
     if(id == 0) {
@@ -228,14 +221,6 @@
         {
 #if VERBOSE > 1
             /* Update progress until simulation is complete.             */
-<<<<<<< HEAD
-            /* Trim .h5 from filename and replace it with _??????.stdout */
-            char filename[300], outfn[256];
-            strcpy(outfn, sim_offload->hdf5_out);
-            outfn[strlen(outfn)-3] = '\0';
-            sprintf(filename, "%s_%hu.stdout", outfn, (unsigned short)id);
-            sim_monitor(filename, &pq.n, &pq.finished);
-=======
             /* Trim .h5 from filename and replace it with _<QID>.stdout  */
             if(id == 0) {
                 char filename[519], outfn[256];
@@ -244,7 +229,6 @@
                 sprintf(filename, "%s_%s.stdout", outfn, sim_offload->qid);
                 sim_monitor(filename, &pq.n, &pq.finished);
             }
->>>>>>> 2d1c1acc
 #endif
         }
     }
@@ -304,14 +288,6 @@
             #pragma omp section
             {
 #if VERBOSE > 1
-<<<<<<< HEAD
-                /* Trim .h5 from filename and replace it with _??????.stdout */
-                char filename[300], outfn[256];
-                strcpy(outfn, sim_offload->hdf5_out);
-                outfn[strlen(outfn)-3] = '\0';
-                sprintf(filename, "%s_%hu.stdout", outfn, (unsigned short)id);
-                sim_monitor(filename, &pq.n, &pq.finished);
-=======
                 /* Trim .h5 from filename and replace it with _<qid>.stdout */
                 if(id == 0) {
                     char filename[519], outfn[256];
@@ -320,7 +296,6 @@
                     sprintf(filename, "%s_%s.stdout", outfn, sim_offload->qid);
                     sim_monitor(filename, &pq.n, &pq.finished);
                 }
->>>>>>> 2d1c1acc
 #endif
             }
         }
