CC=h5pcc

ifdef NSIMD
	DEFINES+=-DNSIMD=$(NSIMD)
endif

ifdef TARGET
    DEFINES+=-DTARGET=$(TARGET)
endif

ifdef VERBOSE
	DEFINES+=-DVERBOSE=$(VERBOSE)
else
	DEFINES+=-DVERBOSE=1
endif

ifeq ($(SINGLEPRECISION),1)
	DEFINES+=-DSINGLEPRECISION
endif

ifeq ($(MPI),1)
	DEFINES+=-DMPI
	CC=h5pcc
endif

ifeq ($(RANDOM),MKL)
	DEFINES+=-DRANDOM_MKL
	CFLAGS+=-mkl
	ifdef RANDOM_MKL_RNG
		DEFINES+=-DRANDOM_MKL_RNG=$(RANDOM_MKL_RNG)
	endif
else ifeq ($(RANDOM),GSL)
	DEFINES+=-DRANDOM_GSL
	CFLAGS+=-lgsl -lgslcblas
endif

ifneq ($(CC),h5cc)
	ifneq ($(CC),h5pcc)
		CFLAGS+=-lhdf5 -lhdf5_hl
	endif
endif

CFLAGS+=-lm -Wall -fopenmp -fPIC -std=c11 $(DEFINES) $(FLAGS)

# Write CFLAGS and CC to a file to be included into output
$(shell echo "#define CFLAGS " $(CFLAGS) > compiler_flags.h)
$(shell echo "#define CC " $(CC) >> compiler_flags.h)

SIMDIR = simulate/
SIMHEADERS = $(wildcard $(SIMDIR)simulate*.h)
SIMOBJS = $(patsubst %.c,%.o,$(wildcard $(SIMDIR)simulate*.c))

STEPDIR = $(SIMDIR)step/
STEPHEADERS = $(wildcard $(STEPDIR)step*.h)
STEPOBJS = $(patsubst %.c,%.o,$(wildcard $(STEPDIR)step*.c))

MCCCDIR = $(SIMDIR)mccc/
MCCCHEADERS = $(wildcard $(MCCCDIR)mccc*.h)
MCCCOBJS = $(patsubst %.c,%.o,$(wildcard $(MCCCDIR)mccc*.c))

DIAGDIR = diag/
DIAGHEADERS = $(wildcard $(DIAGDIR)diag*.h $(DIAGDIR)dist*.h)
DIAGOBJS = $(patsubst %.c,%.o,$(wildcard $(DIAGDIR)diag*.c $(DIAGDIR)dist*.c))

BFDIR = Bfield/
BFHEADERS = $(wildcard $(BFDIR)B_*.h)
BFOBJS = $(patsubst %.c,%.o,$(wildcard $(BFDIR)B_*.c))

EFDIR = Efield/
EFHEADERS = $(wildcard $(EFDIR)E_*.h)
EFOBJS = $(patsubst %.c,%.o,$(wildcard $(EFDIR)E_*.c))

PLSDIR = plasma/
PLSHEADERS =  $(wildcard $(PLSDIR)plasma_*.h)
PLSOBJS = $(patsubst %.c,%.o,$(wildcard $(PLSDIR)plasma_*.c))

WALLDIR = wall/
WALLHEADERS = $(wildcard $(WALLDIR)wall_*.h)
WALLOBJS = $(patsubst %.c,%.o,$(wildcard $(WALLDIR)wall_*.c))

HDF5IODIR = hdf5io/
HDF5IOHEADERS = $(wildcard $(HDF5IODIR)hdf5*.h)
HDF5IOOBJS = $(patsubst %.c,%.o,$(wildcard $(HDF5IODIR)hdf5*.c))

N0DIR = neutral/
N0HEADERS =  $(wildcard $(N0DIR)N0_*.h)
N0OBJS = $(patsubst %.c,%.o,$(wildcard $(N0DIR)N0_*.c))

LINTDIR = linint/
LINTHEADERS =  $(wildcard $(LINTDIR)linint*.h)
LINTOBJS = $(patsubst %.c,%.o,$(wildcard $(LINTDIR)linint*.c))

SPLINEDIR = spline/
SPLINEHEADERS  = $(wildcard $(SPLINEDIR)spline.h $(SPLINEDIR)interp.h)
SPLINEOBJS  = $(patsubst %.c,%.o,$(wildcard $(SPLINEDIR)spline*.c \
						$(SPLINEDIR)interp*.c))

UTESTDIR = unit_tests/
DOCDIR = doc/

HEADERS=ascot5.h math.h consts.h list.h octree.h physlib.h error.h \
	$(DIAGHEADERS) $(BFHEADERS) $(EFHEADERS) $(WALLHEADERS) \
	$(MCCCHEADERS) $(STEPHEADERS) $(SIMHEADERS) $(HDF5IOHEADERS) \
	$(PLSHEADERS) $(N0HEADERS) $(LINTHEADERS) $(SPLINEHEADERS) \
	neutral.h plasma.h particle.h endcond.h B_field.h gctransform.h \
	E_field.h wall.h simulate.h diag.h offload.h \
	random.h print.h hdf5_interface.h suzuki.h nbi.h

OBJS= math.o list.o octree.o error.c \
	$(DIAGOBJS)  $(BFOBJS) $(EFOBJS) $(WALLOBJS) \
	$(MCCCOBJS) $(STEPOBJS) $(SIMOBJS) $(HDF5IOOBJS) \
	$(PLSOBJS) $(N0OBJS) $(LINTOBJS) $(SPLINEOBJS) \
	neutral.o plasma.o particle.o endcond.o B_field.o gctransform.o \
	E_field.o wall.o simulate.o diag.o offload.o \
	random.o print.c hdf5_interface.o suzuki.o nbi.o

BINS=test_math test_nbi test_bsearch \
	test_wall_2d test_plasma test_random \
	test_wall_3d test_B test_offload test_E \
	test_interp1Dcomp test_linint3D test_N0 \
	test_spline ascot5_main

ifdef NOGIT
	DUMMY_GIT_INFO := $(shell touch gitver.h)
else
	GET_GIT_INFO := $(shell bash gitver.sh)
endif

all: $(BINS)

libascot: libascot.so
	true

libascot.so: CFLAGS+=-shlib -fPIC -shared

libascot.so: libascot.o $(OBJS)
	$(CC) $(CFLAGS) -o $@ $^

ascot5_main: ascot5_main.o $(OBJS)
	$(CC) -o $@ $^ $(CFLAGS)

doc:
	doxygen Doxyfile

test_B: $(UTESTDIR)test_B.o $(OBJS)
	$(CC) -o $@ $^ $(CFLAGS)

test_wall_3d: $(UTESTDIR)test_wall_3d.o $(OBJS)
	$(CC) -o $@ $^ $(CFLAGS)

test_math: $(UTESTDIR)test_math.o $(OBJS)
	$(CC) -o $@ $^ $(CFLAGS)

test_wall_2d: $(UTESTDIR)test_wall_2d.o $(OBJS)
	$(CC) -o $@ $^ $(CFLAGS)

test_offload: $(UTESTDIR)test_offload.o
	$(CC) -o $@ $^ $(CFLAGS)

test_E: $(UTESTDIR)test_E.o $(OBJS)
	$(CC) -o $@ $^ $(CFLAGS)

test_interp1Dcomp: $(UTESTDIR)test_interp1Dcomp.o $(OBJS)
	$(CC) -o $@ $^ $(CFLAGS)

test_plasma: $(UTESTDIR)test_plasma.o $(OBJS)
	$(CC) -o $@ $^ $(CFLAGS)

test_random: $(UTESTDIR)test_random.o $(OBJS)
	$(CC) -o $@ $^ $(CFLAGS)

test_linint3D: $(UTESTDIR)test_linint3D.o $(OBJS)
	$(CC) -o $@ $^ $(CFLAGS)

test_N0: $(UTESTDIR)test_N0.o $(OBJS)
	$(CC) -o $@ $^ $(CFLAGS)

test_bsearch: $(UTESTDIR)test_bsearch.o $(OBJS)
	$(CC) -o $@ $^ $(CFLAGS)

<<<<<<< HEAD
test_nbi: $(UTESTDIR)test_nbi.o $(OBJS)
=======
test_spline: $(UTESTDIR)test_spline.o $(OBJS)
>>>>>>> dd0214ac
	$(CC) -o $@ $^ $(CFLAGS)

%.o: %.c $(HEADERS) Makefile
	$(CC) -c -o $@ $< $(CFLAGS)

clean:
	@rm -f *.o *.so *.test *.optrpt $(BINS) $(SIMDIR)*.o $(STEPDIR)*.o \
		$(MCCCDIR)*.o $(HDF5IODIR)*.o $(PLSDIR)*.o $(DIAGDIR)*.o \
		$(BFDIR)*.o $(EFDIR)*.o $(WALLDIR)*.o \
		$(N0DIR)*.o $(LINTDIR)*.o $(SPLINEDIR)*.o $(UTESTDIR)*.o *.pyc
	@rm -rf $(DOCDIR)
	@rm -f gitver.h<|MERGE_RESOLUTION|>--- conflicted
+++ resolved
@@ -178,11 +178,10 @@
 test_bsearch: $(UTESTDIR)test_bsearch.o $(OBJS)
 	$(CC) -o $@ $^ $(CFLAGS)
 
-<<<<<<< HEAD
 test_nbi: $(UTESTDIR)test_nbi.o $(OBJS)
-=======
+	$(CC) -o $@ $^ $(CFLAGS)
+
 test_spline: $(UTESTDIR)test_spline.o $(OBJS)
->>>>>>> dd0214ac
 	$(CC) -o $@ $^ $(CFLAGS)
 
 %.o: %.c $(HEADERS) Makefile
